--- conflicted
+++ resolved
@@ -49,7 +49,7 @@
 #         into ephemeral (this year's) biomass by
 #         grams_extra_biomass = mm_extra_ppt * xgrow_factor
 # veg_prod_type = 1 for tree, 2 for shrub, & 3 for grass.  Refer to soilwat's VegProd types in VegProd.h.
-# proportion_killed = 
+# proportion_killed = proportionally killed all members of this group at end of the given kill year.
 # proportion_recovered =
 #
 #TM - density values from Biondini et al 1998 - used density% in Table 2 for p.cool.forb (Achillea millefolium) and
@@ -61,11 +61,12 @@
 #TM - need density for a.warm.grass - but right now turned off so insterted arbitraty number
 # space parameter for sagebrush, p.cool.grass, p.warm.grass, a.cool.grass, a.warm.grass, forbs from Bradford & Lauenroth 2006
 # space parameter for shrubs was a guess (KP) 
-<<<<<<< HEAD
+#
+#TM 10.6.2015 - tested various stretch values for sagebrush and found stretch of 8 to be best paired with irate 0.02
 
 # name            space   density maxest slow    stretch xres  estann  on  startyr killyr  killfrq  extirp  mort  xgrow  veg_prod_type  proportion_killed proportion_recovered
 
- sagebrush       0.325  1.0000      1  0.0500       3     1       0   1      1       0        0       0     0  0.00000   2  0.50  0.75
+ sagebrush       0.325  1.0000      1  0.0500       8     1       0   1      1       0        0       0     0  0.00000   2  0.50  0.75
  a.cool.forb     0.030  5.0000      1  0.0500       2     1       0   1      1       0        0       0     1  0.00000   4  0.60  0.50
  a.warm.forb     0.020  5.0000      1  0.0500       2     1       0   1      1       0        0       0     1  0.00000   4  0.70  0.60
  p.cool.forb     0.100  5.0000      1  0.0500       2     1       0   1      1       0        0       0     1  0.00000   4  0.80  0.80
@@ -75,22 +76,6 @@
  p.cool.grass    0.250  17.000      1  0.0500       2     1       0   1      1       0        0       0     1  0.00000   3  0.30  0.70
  p.warm.grass    0.050  11.000      1  0.0500       2     1       0   1      1       0        0       0     1  0.00000   3  0.40  0.90
  shrub    	 0.100  1.0000      1  0.0500       2     1       0   1      1       0        0       0     1  0.00000   2  0.80  0.40
-=======
-#
-#TM 10.6.2015 - tested various stretch values for sagebrush and found stretch of 8 to be best paired with irate 0.02
-# name            space   density maxest slow    stretch xres  estann  on  startyr killyr  killfrq  extirp  mort  xgrow  veg_prod_type  
-
- sagebrush       0.325  1.0000      1  0.0500       8     1       0   1      1       0        0       0     0  0.00000   2
- a.cool.forb     0.030  5.0000      1  0.0500       2     1       0   1      1       0        0       0     1  0.00000   4
- a.warm.forb     0.020  5.0000      1  0.0500       2     1       0   1      1       0        0       0     1  0.00000   4
- p.cool.forb     0.100  5.0000      1  0.0500       2     1       0   1      1       0        0       0     1  0.00000   4
- p.warm.forb     0.075  5.0000      1  0.0500       2     1       0   1      1       0        0       0     1  0.00000   4
- a.cool.grass    0.050  50.000      1  0.0500       2     1       0   1      1       0        0       0     1  0.00000   3
- a.warm.grass    0.000  5.0000      1  0.0500       2     1       0   0      1       0        0       0     1  0.00000   3
- p.cool.grass    0.250  17.000      1  0.0500       2     1       0   1      1       0        0       0     1  0.00000   3
- p.warm.grass    0.050  11.000      1  0.0500       2     1       0   1      1       0        0       0     1  0.00000   3
- shrub    	     0.100  1.0000      1  0.0500       2     1       0   1      1       0        0       0     1  0.00000   2
->>>>>>> d203d834
 
 [end]  # section end
 
