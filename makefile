<<<<<<< HEAD
CFLAGS = \
	-DSQLITE_OMIT_LOAD_EXTENSION \
	-DSQLITE_THREADSAFE=0 \
	-DSQLITE_WITHOUT_ZONEMALLOC \
	-DSTEPWAT \
	-g \
	-O0 \
	-pthread \
	-Wcast-align \
	-Wformat \
	-Wimplicit \
	-Wmissing-prototypes \
	-Wredundant-decls \
	-Wstrict-prototypes \
	-Wunused

INC_DIRS = \
	-I. \
	-Isqlite-amalgamation \
	-Isw_src \
	-Isw_src/googletest/googletest \
	-Isw_src/googletest/googletest/include \
	-Itest

LIBS = -lm

sources_core = \
	sqlite-amalgamation/sqlite3.c \
	ST_environs.c \
	ST_grid.c \
	ST_indivs.c \
	ST_main.c \
	ST_mortality.c \
	ST_output.c \
	ST_params.c \
	ST_resgroups.c \
	ST_species.c \
	ST_sql.c \
	ST_stats.c \
	sw_src/filefuncs.c \
	sw_src/generic.c \
	sw_src/mymemory.c \
	sw_src/pcg/pcg_basic.c \
	sw_src/rands.c \
	sw_src/SW_Carbon.c \
	sw_src/SW_Control.c \
	sw_src/SW_Files.c \
	sw_src/SW_Flow.c \
	sw_src/SW_Flow_lib.c \
	sw_src/SW_Markov.c \
	sw_src/SW_Model.c \
	sw_src/SW_Output.c \
	sw_src/SW_Output_get_functions.c \
	sw_src/SW_Output_outarray.c \
	sw_src/SW_Output_outtext.c \
	sw_src/SW_Site.c \
	sw_src/SW_Sky.c \
	sw_src/SW_SoilWater.c \
	sw_src/SW_VegEstab.c \
	sw_src/SW_VegProd.c \
	sw_src/SW_Weather.c \
	sw_src/Times.c \
	sxw.c \
	sxw_environs.c \
	sxw_resource.c \
	sxw_soilwat.c \
	sxw_sql.c

sources_test = \
	sw_src/googletest/googletest/src/gtest-all.cc \
	sw_src/googletest/googletest/src/gtest_main.cc \
	test/test_ST_mortality.cc

objects_core = $(sources_core:%.c=obj/%.o)
objects_core_test = $(sources_core:%.c=obj/%_TEST.o)
objects_test = $(sources_test:%.cc=obj/%.o)

all: stepwat stepwat_test

stepwat: $(objects_core)
	$(CC) $(objects_core) $(CFLAGS) $(CPPFLAGS) $(LIBS) -o stepwat
	-@cp stepwat testing.sagebrush.master
	-@cp stepwat testing.sagebrush.master/Stepwat_Inputs

stepwat_test: $(objects_core_test) $(objects_test)
	$(CXX) $(objects_core_test) $(objects_test) $(CFLAGS) $(CPPFLAGS) $(LIBS) -o stepwat_test
	-@cp stepwat_test testing.sagebrush.master
	-@cp stepwat_test testing.sagebrush.master/Stepwat_Inputs

obj/%.o: %.c
	$(CC) $(CFLAGS) $(CPPFLAGS) $(INC_DIRS) -c $< -o $@

obj/%.o: %.cc
	$(CXX) $(CFLAGS) $(CPPFLAGS) $(INC_DIRS) -std=gnu++11 -c $< -o $@

obj/%_TEST.o: %.c
	$(CC) $(CFLAGS) $(CPPFLAGS) $(INC_DIRS) -DSTDEBUG -c $< -o $@

.PHONY: bint_testing_nongridded
bint_testing_nongridded: stepwat stepwat_test
	testing.sagebrush.master/Stepwat_Inputs/stepwat -d testing.sagebrush.master/Stepwat_Inputs -f files.in -o -i

.PHONY: bint_testing_gridded
bint_testing_gridded: stepwat stepwat_test
	testing.sagebrush.master/stepwat -d testing.sagebrush.master -f files.in -g

.PHONY: cleanall
cleanall: clean output_clean
=======
# to change the soilwat source folder replace all 'sw_src' with 'yourfolder', without the quotes ofcourse.  If your changing the folder make sure that there is an empty folder of the same name in the 'obj' folder as well to hold the sw object files.

# to compile on JANUS, you would want to change the value of CC from gcc to mpicc, and also possibly change the C_FLAGS

# Standard defines:
CC  	=	gcc

oDir	=	./obj
Bin	=	.
Src	=	.
libDirs	=	

incDirs	=	-Isw_src -Isqlite-amalgamation

LIBS	=	-lm
C_FLAGS	=	-g -O0 -Wstrict-prototypes -Wmissing-prototypes -Wimplicit -Wunused -Wformat -Wredundant-decls -Wcast-align\
	-DSTEPWAT -DSQLITE_WITHOUT_ZONEMALLOC

SRCS	=\
	$(Src)/sqlite-amalgamation/sqlite3.c\
	$(Src)/sw_src/filefuncs.c\
	$(Src)/sw_src/generic.c\
	$(Src)/sw_src/mymemory.c\
	$(Src)/sw_src/Times.c\
	$(Src)/sw_src/rands.c\
	$(Src)/sxw_environs.c\
	$(Src)/sxw.c\
	$(Src)/sxw_sql.c\
	$(Src)/sxw_resource.c\
	$(Src)/sxw_soilwat.c\
	$(Src)/sw_src/SW_Markov.c\
	$(Src)/sw_src/SW_Weather.c\
	$(Src)/sw_src/SW_Files.c\
	$(Src)/sw_src/SW_Model.c\
	$(Src)/sw_src/SW_Output.c\
	$(Src)/sw_src/SW_Output_get_functions.c\
	$(Src)/sw_src/SW_Output_outtext.c\
	$(Src)/sw_src/SW_Site.c\
	$(Src)/sw_src/SW_Sky.c\
	$(Src)/sw_src/SW_VegProd.c\
	$(Src)/sw_src/SW_Carbon.c\
	$(Src)/sw_src/SW_Flow_lib.c\
	$(Src)/sw_src/SW_Flow.c\
	$(Src)/sw_src/pcg/pcg_basic.c\
	$(Src)/ST_environs.c\
	$(Src)/sw_src/SW_VegEstab.c\
	$(Src)/sw_src/SW_Control.c\
	$(Src)/sw_src/SW_SoilWater.c\
	$(Src)/ST_indivs.c\
	$(Src)/ST_main.c\
	$(Src)/ST_mortality.c\
	$(Src)/ST_output.c\
	$(Src)/ST_params.c\
	$(Src)/ST_resgroups.c\
	$(Src)/ST_species.c\
	$(Src)/ST_stats.c\
	$(Src)/ST_grid.c\
	$(Src)/ST_sql.c\
	$(Src)/ST_initialization.c\
	$(Src)/ST_progressBar.c\
	$(Src)/ST_seedDispersal.c

EXOBJS	=\
	$(oDir)/sqlite-amalgamation/sqlite3.o\
	$(oDir)/sw_src/filefuncs.o\
	$(oDir)/sw_src/generic.o\
	$(oDir)/sw_src/mymemory.o\
	$(oDir)/sw_src/Times.o\
	$(oDir)/sw_src/rands.o\
	$(oDir)/sxw.o\
	$(oDir)/sxw_sql.o\
	$(oDir)/sxw_resource.o\
	$(oDir)/sxw_soilwat.o\
	$(oDir)/sw_src/SW_Markov.o\
	$(oDir)/sw_src/SW_Weather.o\
	$(oDir)/sw_src/SW_Files.o\
	$(oDir)/sw_src/SW_Model.o\
	$(oDir)/sw_src/SW_Output.o\
	$(oDir)/sw_src/SW_Output_get_functions.o\
	$(oDir)/sw_src/SW_Output_outarray.o\
	$(oDir)/sw_src/SW_Output_outtext.o\
	$(oDir)/sw_src/SW_Site.o\
	$(oDir)/sw_src/SW_Sky.o\
	$(oDir)/sw_src/SW_VegProd.o\
	$(oDir)/sw_src/SW_Carbon.o\
	$(oDir)/sw_src/SW_Flow_lib.o\
	$(oDir)/sw_src/SW_Flow.o\
	$(oDir)/sw_src/pcg/pcg_basic.o\
	$(oDir)/ST_environs.o\
	$(oDir)/sw_src/SW_VegEstab.o\
	$(oDir)/sw_src/SW_Control.o\
	$(oDir)/sw_src/SW_SoilWater.o\
	$(oDir)/ST_indivs.o\
	$(oDir)/ST_main.o\
	$(oDir)/ST_mortality.o\
	$(oDir)/ST_output.o\
	$(oDir)/ST_params.o\
	$(oDir)/ST_resgroups.o\
	$(oDir)/ST_species.o\
	$(oDir)/ST_stats.o\
	$(oDir)/sxw_environs.o\
	$(oDir)/ST_grid.o\
	$(oDir)/ST_sql.o\
	$(oDir)/ST_initialization.o\
	$(oDir)/ST_progressBar.o\
	$(oDir)/ST_seedDispersal.o

ALLOBJS	=	$(EXOBJS)
ALLBIN	=	$(Bin)/stepwat
ALLTGT	=	$(Bin)/stepwat

# User defines:

#@# Targets follow ---------------------------------

all:	$(ALLTGT)
		cp stepwat testing.sagebrush.master
		cp stepwat testing.sagebrush.master/Stepwat_Inputs


objs:	$(ALLOBJS)

.PHONY : bint_testing_nongridded
bint_testing_nongridded : $(ALLTGT)
		cp stepwat testing.sagebrush.master/Stepwat_Inputs/
		./testing.sagebrush.master/Stepwat_Inputs/stepwat -d testing.sagebrush.master/Stepwat_Inputs/ -f files.in -o -i
>>>>>>> d830a715

.PHONY: clean
clean: cleanobjs cleanbin

.PHONY: cleanobjs
cleanobjs:
	-@find . -type f -name '*.o' -delete

.PHONY: cleanbin
cleanbin:
<<<<<<< HEAD
	-@rm -f stepwat
	-@rm -f stepwat_test
	-@rm -f testing.sagebrush.master/stepwat
	-@rm -f testing.sagebrush.master/stepwat_test
	-@rm -f testing.sagebrush.master/Stepwat_Inputs/stepwat
	-@rm -f testing.sagebrush.master/Stepwat_Inputs/stepwat_test

.PHONY: output_clean
output_clean:
	-@rm -rf testing.sagebrush.master/Output/*
	-@rm -rf testing.sagebrush.master/Stepwat_Inputs/Output/*
=======
		@rm -f $(ALLBIN)

.PHONY : output_clean
output_clean :
		@rm -fr testing.sagebrush.master/Output/*
		@rm -fr testing.sagebrush.master/Stepwat_Inputs/Output/*

.PHONY : documentation_clean
documentation_clean : 
		@rm -rf Documentation/html

.PHONY : clean
clean:	cleanobjs cleanbin documentation_clean

.PHONY : cleanall
cleanall: clean output_clean

.PHONY : documentation
documentation: 
		@doxygen doxyfile
		@if open Documentation/html/index.html; \
		  then echo "Success"; \
		  else if echo "Open failed. Attempting fallback method." && xdg-open Documentation/html/index.html; \
		    then echo "Success"; \
		    else echo "Failed to open documentation"; \
		  fi; \
		fi


#@# Dependency rules follow -----------------------------

$(Bin)/stepwat: $(EXOBJS)
	$(CC) -g  -O2 -o $(Bin)/stepwat $(EXOBJS) $(incDirs) $(libDirs) $(LIBS)

$(oDir)/sqlite-amalgamation/sqlite3.o: sqlite-amalgamation/sqlite3.c sqlite-amalgamation/sqlite3.h
	$(CC) -DSQLITE_THREADSAFE=0 -DSQLITE_OMIT_LOAD_EXTENSION $(C_FLAGS) $(incDirs) -c -o $@ $<

$(oDir)/sw_src/filefuncs.o: sw_src/filefuncs.c sw_src/filefuncs.h \
 sw_src/generic.h
	$(CC) $(C_FLAGS) $(CPPFLAGS) $(incDirs) -c -o $@ $<

$(oDir)/sw_src/generic.o: sw_src/generic.c sw_src/generic.h \
 sw_src/filefuncs.h
	$(CC) $(C_FLAGS) $(CPPFLAGS) $(incDirs) -c -o $@ $<

$(oDir)/sw_src/mymemory.o: sw_src/mymemory.c sw_src/generic.h sw_src/myMemory.h
	$(CC) $(C_FLAGS) $(CPPFLAGS) $(incDirs) -c -o $@ $<

$(oDir)/sw_src/Times.o: sw_src/Times.c sw_src/generic.h sw_src/myMemory.h
	$(CC) $(C_FLAGS) $(CPPFLAGS) $(incDirs) -c -o $@ $<

$(oDir)/sw_src/rands.o: sw_src/rands.c sw_src/generic.h sw_src/rands.h \
 sw_src/myMemory.h sw_src/pcg/pcg_basic.h
	$(CC) $(C_FLAGS) $(CPPFLAGS) $(incDirs) -c -o $@ $<

$(oDir)/sxw_environs.o: sxw_environs.c sw_src/generic.h ST_steppe.h \
 ST_defines.h ST_structs.h ST_functions.h sw_src/SW_Defines.h sxw.h \
 sw_src/SW_Times.h sxw_module.h sw_src/SW_Model.h sw_src/SW_Site.h sw_src/SW_SoilWater.h \
 sw_src/SW_Weather.h
	$(CC) $(C_FLAGS) $(CPPFLAGS) $(incDirs) -c -o $@ $<

$(oDir)/sxw.o: sxw.c sw_src/generic.h sw_src/filefuncs.h \
 sw_src/myMemory.h ST_steppe.h ST_defines.h ST_structs.h \
 ST_functions.h ST_globals.h sw_src/SW_Defines.h sxw.h sw_src/SW_Times.h sxw_funcs.h \
 sxw_module.h sw_src/SW_Control.h sw_src/SW_Model.h sw_src/SW_Site.h sw_src/SW_SoilWater.h \
 sw_src/SW_Files.h sw_src/SW_VegProd.h sw_src/SW_Carbon.h sw_src/pcg/pcg_basic.h
	$(CC) $(C_FLAGS) $(CPPFLAGS) $(incDirs) -c -o $@ $<

$(oDir)/sxw_sql.o: sxw_sql.c ST_steppe.h \
 ST_steppe.h sw_src/SW_Defines.h sxw.h\
 sw_src/SW_Times.h sxw_module.h sw_src/SW_Model.h sw_src/SW_Site.h sw_src/SW_SoilWater.h
	$(CC) $(C_FLAGS) $(CPPFLAGS) $(incDirs) -c -o $@ $<

$(oDir)/sxw_resource.o: sxw_resource.c sw_src/generic.h \
 sw_src/filefuncs.h sw_src/myMemory.h ST_steppe.h \
 ST_defines.h ST_structs.h ST_functions.h ST_globals.h sw_src/SW_Defines.h \
 sxw.h sw_src/SW_Times.h sxw_module.h sxw_vars.h sw_src/SW_Control.h sw_src/SW_Model.h \
 sw_src/SW_Site.h sw_src/SW_SoilWater.h sw_src/SW_VegProd.h sw_src/SW_Files.h \
 sw_src/pcg/pcg_basic.h
	$(CC) $(C_FLAGS) $(CPPFLAGS) $(incDirs) -c -o $@ $<

$(oDir)/sxw_soilwat.o: sxw_soilwat.c sw_src/generic.h \
 sw_src/filefuncs.h sw_src/myMemory.h ST_steppe.h \
 ST_defines.h ST_structs.h ST_functions.h ST_globals.h sw_src/SW_Defines.h \
 sxw.h sw_src/SW_Times.h sxw_module.h sw_src/SW_Control.h sw_src/SW_Model.h sw_src/SW_Site.h \
 sw_src/SW_SoilWater.h sw_src/SW_VegProd.h sw_src/SW_Files.h sxw_vars.h
	$(CC) $(C_FLAGS) $(CPPFLAGS) $(incDirs) -c -o $@ $<

$(oDir)/sw_src/SW_Markov.o: sw_src/SW_Markov.c sw_src/generic.h \
 sw_src/filefuncs.h sw_src/rands.h sw_src/myMemory.h \
 sw_src/SW_Defines.h sw_src/SW_Files.h sw_src/SW_Weather.h sw_src/SW_Times.h sw_src/SW_Model.h \
 sw_src/SW_Markov.h sw_src/pcg/pcg_basic.h
	$(CC) $(C_FLAGS) $(CPPFLAGS) $(incDirs) -c -o $@ $<

$(oDir)/sw_src/SW_Weather.o: sw_src/SW_Weather.c sw_src/generic.h \
 sw_src/filefuncs.h sw_src/myMemory.h sw_src/SW_Defines.h \
 sw_src/SW_Files.h sw_src/SW_Model.h sw_src/SW_Times.h sw_src/SW_SoilWater.h \
 sw_src/SW_Weather.h sw_src/SW_Markov.h sw_src/SW_Sky.h
	$(CC) $(C_FLAGS) $(CPPFLAGS) $(incDirs) -c -o $@ $<

$(oDir)/sw_src/SW_Files.o: sw_src/SW_Files.c sw_src/generic.h sw_src/filefuncs.h \
 sw_src/myMemory.h sw_src/SW_Defines.h sw_src/SW_Files.h
	$(CC) $(C_FLAGS) $(CPPFLAGS) $(incDirs) -c -o $@ $<

$(oDir)/sw_src/SW_Model.o: sw_src/SW_Model.c sw_src/generic.h sw_src/filefuncs.h \
 sw_src/rands.h sw_src/SW_Defines.h sw_src/SW_Files.h sw_src/SW_Weather.h sw_src/SW_Times.h \
 sw_src/SW_Site.h sw_src/SW_SoilWater.h sw_src/SW_Model.h
	$(CC) $(C_FLAGS) $(CPPFLAGS) $(incDirs) -c -o $@ $<

$(oDir)/sw_src/pcg/pcg_basic.o: sw_src/pcg/pcg_basic.c sw_src/pcg/pcg_basic.h
	$(CC) $(C_FLAGS) $(CPPFLAGS) $(incDirs) -c -o $@ $<

$(oDir)/sw_src/SW_Output.o: sw_src/SW_Output.c \
 sw_src/generic.h sw_src/filefuncs.h sw_src/myMemory.h sw_src/SW_Defines.h \
 sw_src/SW_Files.h sw_src/SW_Model.h sw_src/SW_Times.h sw_src/SW_Site.h \
 sw_src/SW_SoilWater.h sw_src/SW_Weather.h sw_src/SW_Carbon.h \
 sw_src/SW_Output.h sxw.h ST_defines.h
	$(CC) $(C_FLAGS) $(CPPFLAGS) $(incDirs) -c -o $@ $<

$(oDir)/sw_src/SW_Output_get_functions.o: sw_src/SW_Output_get_functions.c \
 sw_src/generic.h sw_src/filefuncs.h sw_src/myMemory.h sw_src/SW_Defines.h \
 sw_src/SW_Files.h sw_src/SW_Model.h sw_src/SW_Times.h sw_src/SW_Site.h \
 sw_src/SW_SoilWater.h sw_src/SW_Weather.h sw_src/SW_Carbon.h \
 sw_src/SW_Output.h sxw.h ST_defines.h
	$(CC) $(C_FLAGS) $(CPPFLAGS) $(incDirs) -c -o $@ $<

$(oDir)/sw_src/SW_Output_outarray.o: sw_src/SW_Output_outarray.c\
 sw_src/generic.h sw_src/filefuncs.h sw_src/myMemory.h sw_src/SW_Defines.h \
 sw_src/SW_Model.h sw_src/SW_Times.h sw_src/SW_Output.h sxw.h ST_defines.h
	$(CC) $(C_FLAGS) $(CPPFLAGS) $(incDirs) -c -o $@ $<

$(oDir)/sw_src/SW_Output_outtext.o: sw_src/SW_Output_outtext.c\
 sw_src/generic.h sw_src/filefuncs.h sw_src/myMemory.h sw_src/SW_Defines.h \
 sw_src/SW_Model.h sw_src/SW_Times.h sw_src/SW_Output.h sxw.h ST_defines.h
	$(CC) $(C_FLAGS) $(CPPFLAGS) $(incDirs) -c -o $@ $<

$(oDir)/sw_src/SW_Site.o: sw_src/SW_Site.c sw_src/generic.h sw_src/filefuncs.h \
 sw_src/myMemory.h sw_src/SW_Defines.h sw_src/SW_Files.h sw_src/SW_Site.h sw_src/SW_Carbon.h
	$(CC) $(C_FLAGS) $(CPPFLAGS) $(incDirs) -c -o $@ $<

$(oDir)/sw_src/SW_Sky.o: sw_src/SW_Sky.c sw_src/generic.h sw_src/filefuncs.h \
 sw_src/SW_Defines.h sw_src/SW_Files.h sw_src/SW_Sky.h
	$(CC) $(C_FLAGS) $(CPPFLAGS) $(incDirs) -c -o $@ $<

$(oDir)/sw_src/SW_VegProd.o: sw_src/SW_VegProd.c sw_src/generic.h \
 sw_src/filefuncs.h sw_src/SW_Defines.h sw_src/SW_Files.h sw_src/SW_Times.h \
 sw_src/SW_VegProd.h
	$(CC) $(C_FLAGS) $(CPPFLAGS) $(incDirs) -c -o $@ $<

$(oDir)/sw_src/SW_Carbon.o: sw_src/SW_Carbon.c sw_src/generic.h \
 sw_src/filefuncs.h sw_src/SW_Defines.h sw_src/SW_Files.h sw_src/SW_Times.h \
 sw_src/SW_Carbon.h sw_src/SW_VegProd.h sw_src/SW_Model.h
	$(CC) $(C_FLAGS) $(CPPFLAGS) $(incDirs) -c -o $@ $<

$(oDir)/sw_src/SW_Flow.o: sw_src/SW_Flow.c sw_src/generic.h sw_src/filefuncs.h \
 sw_src/SW_Defines.h sw_src/SW_Model.h sw_src/SW_Times.h sw_src/SW_Site.h sw_src/SW_SoilWater.h \
 sw_src/SW_Flow_lib.h sw_src/SW_VegProd.h sw_src/SW_Weather.h sw_src/SW_Sky.h sw_src/SW_Flow.h
	$(CC) $(C_FLAGS) $(CPPFLAGS) $(incDirs) -c -o $@ $<

$(oDir)/ST_environs.o: ST_environs.c ST_steppe.h ST_defines.h \
 sw_src/generic.h ST_structs.h ST_functions.h ST_globals.h \
 sw_src/rands.h sw_src/pcg/pcg_basic.h
	$(CC) $(C_FLAGS) $(CPPFLAGS) $(incDirs) -c -o $@ $<

$(oDir)/sw_src/SW_Control.o: sw_src/SW_Control.c sw_src/generic.h \
  sw_src/filefuncs.h sw_src/rands.h sw_src/SW_Defines.h sw_src/SW_Files.h \
  sw_src/SW_Carbon.h sw_src/SW_Control.h sw_src/SW_Model.h sw_src/SW_Times.h \
  sw_src/SW_Output.h sw_src/SW_Site.h sw_src/SW_SoilWater.h \
  sw_src/SW_VegProd.h sw_src/SW_Weather.h  sw_src/SW_Flow.h
	$(CC) $(C_FLAGS) $(CPPFLAGS) $(incDirs) -c -o $@ $<

$(oDir)/sw_src/SW_SoilWater.o: sw_src/SW_SoilWater.c sw_src/generic.h \
  sw_src/filefuncs.h sw_src/myMemory.h sw_src/SW_Defines.h \
  sw_src/SW_Files.h sw_src/SW_Model.h sw_src/SW_Times.h sw_src/SW_Site.h \
  sw_src/SW_SoilWater.h  sw_src/SW_Flow.h
	$(CC) $(C_FLAGS) $(CPPFLAGS) $(incDirs) -c -o $@ $<

$(oDir)/ST_indivs.o: ST_indivs.c ST_steppe.h ST_defines.h \
 sw_src/generic.h ST_structs.h ST_functions.h ST_globals.h \
 sw_src/filefuncs.h sw_src/myMemory.h
	$(CC) $(C_FLAGS) $(CPPFLAGS) $(incDirs) -c -o $@ $<

$(oDir)/ST_main.o: ST_main.c ST_steppe.h ST_defines.h sw_src/generic.h \
 ST_structs.h ST_functions.h sw_src/filefuncs.h \
 sw_src/myMemory.h sw_src/SW_VegProd.h sw_src/pcg/pcg_basic.h
	$(CC) $(C_FLAGS) $(CPPFLAGS) $(incDirs) -c -o $@ $<

$(oDir)/ST_mortality.o: ST_mortality.c ST_steppe.h ST_defines.h \
 sw_src/generic.h ST_structs.h ST_functions.h ST_globals.h \
 sw_src/rands.h sw_src/pcg/pcg_basic.h
	$(CC) $(C_FLAGS) $(CPPFLAGS) $(incDirs) -c -o $@ $<

$(oDir)/ST_output.o: ST_output.c ST_steppe.h ST_defines.h \
 sw_src/generic.h ST_structs.h ST_functions.h ST_globals.h \
 sw_src/filefuncs.h
	$(CC) $(C_FLAGS) $(CPPFLAGS) $(incDirs) -c -o $@ $<

$(oDir)/ST_params.o: ST_params.c ST_steppe.h ST_defines.h \
 sw_src/generic.h ST_structs.h ST_functions.h \
 sw_src/filefuncs.h sw_src/myMemory.h sw_src/rands.h \
 ST_globals.h
	$(CC) $(C_FLAGS) $(CPPFLAGS) $(incDirs) -c -o $@ $<

$(oDir)/ST_resgroups.o: ST_resgroups.c ST_steppe.h ST_defines.h \
 sw_src/generic.h ST_structs.h ST_functions.h ST_globals.h \
 sw_src/myMemory.h sw_src/rands.h sw_src/pcg/pcg_basic.h
	$(CC) $(C_FLAGS) $(CPPFLAGS) $(incDirs) -c -o $@ $<

$(oDir)/ST_species.o: ST_species.c ST_steppe.h ST_defines.h \
 sw_src/generic.h ST_structs.h ST_functions.h ST_globals.h \
 sw_src/myMemory.h sw_src/rands.h sw_src/pcg/pcg_basic.h
	$(CC) $(C_FLAGS) $(CPPFLAGS) $(incDirs) -c -o $@ $<

$(oDir)/ST_stats.o: ST_stats.c ST_steppe.h ST_defines.h sw_src/generic.h \
 ST_structs.h ST_functions.h sw_src/filefuncs.h \
 sw_src/myMemory.h ST_globals.h
	$(CC) $(C_FLAGS) $(CPPFLAGS) $(incDirs) -c -o $@ $<

$(oDir)/sw_src/SW_Flow_lib.o: sw_src/SW_Flow_lib.c sw_src/generic.h sw_src/SW_Defines.h \
 sw_src/SW_Flow_lib.h sw_src/SW_Carbon.h
	$(CC) $(C_FLAGS) $(CPPFLAGS) $(incDirs) -c -o $@ $<

$(oDir)/sxw_tester.o: sxw_tester.c sw_src/generic.h \
 sw_src/filefuncs.h sw_src/myMemory.h ST_steppe.h \
 ST_defines.h ST_structs.h ST_functions.h ST_Globals.h sw_src/SW_Defines.h \
 sw_src/SW_Site.h sxw_funcs.h sxw.h sw_src/SW_Times.h sxw_module.h sxw_vars.h
	$(CC) $(C_FLAGS) $(CPPFLAGS) $(incDirs) -c -o $@ $<

$(oDir)/sw_src/SW_VegEstab.o: sw_src/SW_VegEstab.c sw_src/generic.h sw_src/filefuncs.h sw_src/myMemory.h \
	sw_src/SW_Defines.h sw_src/SW_Files.h sw_src/SW_Site.h sw_src/SW_Times.h \
	sw_src/SW_Model.h sw_src/SW_SoilWater.h sw_src/SW_Weather.h sw_src/SW_VegEstab.h
		$(CC) $(C_FLAGS) $(CPPFLAGS) $(incDirs) -c -o $@ $<

$(oDir)/ST_grid.o: ST_grid.c 
	$(CC) $(C_FLAGS) $(CPPFLAGS) $(incDirs) -c -o $@ $<

$(oDir)/ST_sql.o: ST_sql.c ST_steppe.h ST_globals.h
	$(CC) $(C_FLAGS) $(CPPFLAGS) $(incDirs) -c -o $@ $<

$(oDir)/ST_initialization.o: ST_initialization.c
	$(CC) $(C_FLAGS) $(CPPFLAGS) $(incDirs) -c -o $@ $<

$(oDir)/ST_progressBar.o: ST_progressBar.c
	$(CC) $(C_FLAGS) $(CPPFLAGS) $(incDirs) -c -o $@ $<

$(oDir)/ST_seedDispersal.o: ST_seedDispersal.c
	$(CC) $(C_FLAGS) $(CPPFLAGS) $(incDirs) -c -o $@ $<
>>>>>>> d830a715
<|MERGE_RESOLUTION|>--- conflicted
+++ resolved
@@ -1,4 +1,5 @@
-<<<<<<< HEAD
+CC  	=	gcc
+
 CFLAGS = \
 	-DSQLITE_OMIT_LOAD_EXTENSION \
 	-DSQLITE_THREADSAFE=0 \
@@ -65,7 +66,10 @@
 	sxw_environs.c \
 	sxw_resource.c \
 	sxw_soilwat.c \
-	sxw_sql.c
+	sxw_sql.c \
+	ST_initialization.c \
+	ST_progressBar.c \
+	ST_seedDispersal.c
 
 sources_test = \
 	sw_src/googletest/googletest/src/gtest-all.cc \
@@ -107,137 +111,9 @@
 
 .PHONY: cleanall
 cleanall: clean output_clean
-=======
-# to change the soilwat source folder replace all 'sw_src' with 'yourfolder', without the quotes ofcourse.  If your changing the folder make sure that there is an empty folder of the same name in the 'obj' folder as well to hold the sw object files.
-
-# to compile on JANUS, you would want to change the value of CC from gcc to mpicc, and also possibly change the C_FLAGS
-
-# Standard defines:
-CC  	=	gcc
-
-oDir	=	./obj
-Bin	=	.
-Src	=	.
-libDirs	=	
-
-incDirs	=	-Isw_src -Isqlite-amalgamation
-
-LIBS	=	-lm
-C_FLAGS	=	-g -O0 -Wstrict-prototypes -Wmissing-prototypes -Wimplicit -Wunused -Wformat -Wredundant-decls -Wcast-align\
-	-DSTEPWAT -DSQLITE_WITHOUT_ZONEMALLOC
-
-SRCS	=\
-	$(Src)/sqlite-amalgamation/sqlite3.c\
-	$(Src)/sw_src/filefuncs.c\
-	$(Src)/sw_src/generic.c\
-	$(Src)/sw_src/mymemory.c\
-	$(Src)/sw_src/Times.c\
-	$(Src)/sw_src/rands.c\
-	$(Src)/sxw_environs.c\
-	$(Src)/sxw.c\
-	$(Src)/sxw_sql.c\
-	$(Src)/sxw_resource.c\
-	$(Src)/sxw_soilwat.c\
-	$(Src)/sw_src/SW_Markov.c\
-	$(Src)/sw_src/SW_Weather.c\
-	$(Src)/sw_src/SW_Files.c\
-	$(Src)/sw_src/SW_Model.c\
-	$(Src)/sw_src/SW_Output.c\
-	$(Src)/sw_src/SW_Output_get_functions.c\
-	$(Src)/sw_src/SW_Output_outtext.c\
-	$(Src)/sw_src/SW_Site.c\
-	$(Src)/sw_src/SW_Sky.c\
-	$(Src)/sw_src/SW_VegProd.c\
-	$(Src)/sw_src/SW_Carbon.c\
-	$(Src)/sw_src/SW_Flow_lib.c\
-	$(Src)/sw_src/SW_Flow.c\
-	$(Src)/sw_src/pcg/pcg_basic.c\
-	$(Src)/ST_environs.c\
-	$(Src)/sw_src/SW_VegEstab.c\
-	$(Src)/sw_src/SW_Control.c\
-	$(Src)/sw_src/SW_SoilWater.c\
-	$(Src)/ST_indivs.c\
-	$(Src)/ST_main.c\
-	$(Src)/ST_mortality.c\
-	$(Src)/ST_output.c\
-	$(Src)/ST_params.c\
-	$(Src)/ST_resgroups.c\
-	$(Src)/ST_species.c\
-	$(Src)/ST_stats.c\
-	$(Src)/ST_grid.c\
-	$(Src)/ST_sql.c\
-	$(Src)/ST_initialization.c\
-	$(Src)/ST_progressBar.c\
-	$(Src)/ST_seedDispersal.c
-
-EXOBJS	=\
-	$(oDir)/sqlite-amalgamation/sqlite3.o\
-	$(oDir)/sw_src/filefuncs.o\
-	$(oDir)/sw_src/generic.o\
-	$(oDir)/sw_src/mymemory.o\
-	$(oDir)/sw_src/Times.o\
-	$(oDir)/sw_src/rands.o\
-	$(oDir)/sxw.o\
-	$(oDir)/sxw_sql.o\
-	$(oDir)/sxw_resource.o\
-	$(oDir)/sxw_soilwat.o\
-	$(oDir)/sw_src/SW_Markov.o\
-	$(oDir)/sw_src/SW_Weather.o\
-	$(oDir)/sw_src/SW_Files.o\
-	$(oDir)/sw_src/SW_Model.o\
-	$(oDir)/sw_src/SW_Output.o\
-	$(oDir)/sw_src/SW_Output_get_functions.o\
-	$(oDir)/sw_src/SW_Output_outarray.o\
-	$(oDir)/sw_src/SW_Output_outtext.o\
-	$(oDir)/sw_src/SW_Site.o\
-	$(oDir)/sw_src/SW_Sky.o\
-	$(oDir)/sw_src/SW_VegProd.o\
-	$(oDir)/sw_src/SW_Carbon.o\
-	$(oDir)/sw_src/SW_Flow_lib.o\
-	$(oDir)/sw_src/SW_Flow.o\
-	$(oDir)/sw_src/pcg/pcg_basic.o\
-	$(oDir)/ST_environs.o\
-	$(oDir)/sw_src/SW_VegEstab.o\
-	$(oDir)/sw_src/SW_Control.o\
-	$(oDir)/sw_src/SW_SoilWater.o\
-	$(oDir)/ST_indivs.o\
-	$(oDir)/ST_main.o\
-	$(oDir)/ST_mortality.o\
-	$(oDir)/ST_output.o\
-	$(oDir)/ST_params.o\
-	$(oDir)/ST_resgroups.o\
-	$(oDir)/ST_species.o\
-	$(oDir)/ST_stats.o\
-	$(oDir)/sxw_environs.o\
-	$(oDir)/ST_grid.o\
-	$(oDir)/ST_sql.o\
-	$(oDir)/ST_initialization.o\
-	$(oDir)/ST_progressBar.o\
-	$(oDir)/ST_seedDispersal.o
-
-ALLOBJS	=	$(EXOBJS)
-ALLBIN	=	$(Bin)/stepwat
-ALLTGT	=	$(Bin)/stepwat
-
-# User defines:
-
-#@# Targets follow ---------------------------------
-
-all:	$(ALLTGT)
-		cp stepwat testing.sagebrush.master
-		cp stepwat testing.sagebrush.master/Stepwat_Inputs
-
-
-objs:	$(ALLOBJS)
-
-.PHONY : bint_testing_nongridded
-bint_testing_nongridded : $(ALLTGT)
-		cp stepwat testing.sagebrush.master/Stepwat_Inputs/
-		./testing.sagebrush.master/Stepwat_Inputs/stepwat -d testing.sagebrush.master/Stepwat_Inputs/ -f files.in -o -i
->>>>>>> d830a715
 
 .PHONY: clean
-clean: cleanobjs cleanbin
+clean: cleanobjs cleanbin documentation_clean
 
 .PHONY: cleanobjs
 cleanobjs:
@@ -245,7 +121,6 @@
 
 .PHONY: cleanbin
 cleanbin:
-<<<<<<< HEAD
 	-@rm -f stepwat
 	-@rm -f stepwat_test
 	-@rm -f testing.sagebrush.master/stepwat
@@ -257,23 +132,10 @@
 output_clean:
 	-@rm -rf testing.sagebrush.master/Output/*
 	-@rm -rf testing.sagebrush.master/Stepwat_Inputs/Output/*
-=======
-		@rm -f $(ALLBIN)
-
-.PHONY : output_clean
-output_clean :
-		@rm -fr testing.sagebrush.master/Output/*
-		@rm -fr testing.sagebrush.master/Stepwat_Inputs/Output/*
 
 .PHONY : documentation_clean
 documentation_clean : 
 		@rm -rf Documentation/html
-
-.PHONY : clean
-clean:	cleanobjs cleanbin documentation_clean
-
-.PHONY : cleanall
-cleanall: clean output_clean
 
 .PHONY : documentation
 documentation: 
@@ -284,225 +146,4 @@
 		    then echo "Success"; \
 		    else echo "Failed to open documentation"; \
 		  fi; \
-		fi
-
-
-#@# Dependency rules follow -----------------------------
-
-$(Bin)/stepwat: $(EXOBJS)
-	$(CC) -g  -O2 -o $(Bin)/stepwat $(EXOBJS) $(incDirs) $(libDirs) $(LIBS)
-
-$(oDir)/sqlite-amalgamation/sqlite3.o: sqlite-amalgamation/sqlite3.c sqlite-amalgamation/sqlite3.h
-	$(CC) -DSQLITE_THREADSAFE=0 -DSQLITE_OMIT_LOAD_EXTENSION $(C_FLAGS) $(incDirs) -c -o $@ $<
-
-$(oDir)/sw_src/filefuncs.o: sw_src/filefuncs.c sw_src/filefuncs.h \
- sw_src/generic.h
-	$(CC) $(C_FLAGS) $(CPPFLAGS) $(incDirs) -c -o $@ $<
-
-$(oDir)/sw_src/generic.o: sw_src/generic.c sw_src/generic.h \
- sw_src/filefuncs.h
-	$(CC) $(C_FLAGS) $(CPPFLAGS) $(incDirs) -c -o $@ $<
-
-$(oDir)/sw_src/mymemory.o: sw_src/mymemory.c sw_src/generic.h sw_src/myMemory.h
-	$(CC) $(C_FLAGS) $(CPPFLAGS) $(incDirs) -c -o $@ $<
-
-$(oDir)/sw_src/Times.o: sw_src/Times.c sw_src/generic.h sw_src/myMemory.h
-	$(CC) $(C_FLAGS) $(CPPFLAGS) $(incDirs) -c -o $@ $<
-
-$(oDir)/sw_src/rands.o: sw_src/rands.c sw_src/generic.h sw_src/rands.h \
- sw_src/myMemory.h sw_src/pcg/pcg_basic.h
-	$(CC) $(C_FLAGS) $(CPPFLAGS) $(incDirs) -c -o $@ $<
-
-$(oDir)/sxw_environs.o: sxw_environs.c sw_src/generic.h ST_steppe.h \
- ST_defines.h ST_structs.h ST_functions.h sw_src/SW_Defines.h sxw.h \
- sw_src/SW_Times.h sxw_module.h sw_src/SW_Model.h sw_src/SW_Site.h sw_src/SW_SoilWater.h \
- sw_src/SW_Weather.h
-	$(CC) $(C_FLAGS) $(CPPFLAGS) $(incDirs) -c -o $@ $<
-
-$(oDir)/sxw.o: sxw.c sw_src/generic.h sw_src/filefuncs.h \
- sw_src/myMemory.h ST_steppe.h ST_defines.h ST_structs.h \
- ST_functions.h ST_globals.h sw_src/SW_Defines.h sxw.h sw_src/SW_Times.h sxw_funcs.h \
- sxw_module.h sw_src/SW_Control.h sw_src/SW_Model.h sw_src/SW_Site.h sw_src/SW_SoilWater.h \
- sw_src/SW_Files.h sw_src/SW_VegProd.h sw_src/SW_Carbon.h sw_src/pcg/pcg_basic.h
-	$(CC) $(C_FLAGS) $(CPPFLAGS) $(incDirs) -c -o $@ $<
-
-$(oDir)/sxw_sql.o: sxw_sql.c ST_steppe.h \
- ST_steppe.h sw_src/SW_Defines.h sxw.h\
- sw_src/SW_Times.h sxw_module.h sw_src/SW_Model.h sw_src/SW_Site.h sw_src/SW_SoilWater.h
-	$(CC) $(C_FLAGS) $(CPPFLAGS) $(incDirs) -c -o $@ $<
-
-$(oDir)/sxw_resource.o: sxw_resource.c sw_src/generic.h \
- sw_src/filefuncs.h sw_src/myMemory.h ST_steppe.h \
- ST_defines.h ST_structs.h ST_functions.h ST_globals.h sw_src/SW_Defines.h \
- sxw.h sw_src/SW_Times.h sxw_module.h sxw_vars.h sw_src/SW_Control.h sw_src/SW_Model.h \
- sw_src/SW_Site.h sw_src/SW_SoilWater.h sw_src/SW_VegProd.h sw_src/SW_Files.h \
- sw_src/pcg/pcg_basic.h
-	$(CC) $(C_FLAGS) $(CPPFLAGS) $(incDirs) -c -o $@ $<
-
-$(oDir)/sxw_soilwat.o: sxw_soilwat.c sw_src/generic.h \
- sw_src/filefuncs.h sw_src/myMemory.h ST_steppe.h \
- ST_defines.h ST_structs.h ST_functions.h ST_globals.h sw_src/SW_Defines.h \
- sxw.h sw_src/SW_Times.h sxw_module.h sw_src/SW_Control.h sw_src/SW_Model.h sw_src/SW_Site.h \
- sw_src/SW_SoilWater.h sw_src/SW_VegProd.h sw_src/SW_Files.h sxw_vars.h
-	$(CC) $(C_FLAGS) $(CPPFLAGS) $(incDirs) -c -o $@ $<
-
-$(oDir)/sw_src/SW_Markov.o: sw_src/SW_Markov.c sw_src/generic.h \
- sw_src/filefuncs.h sw_src/rands.h sw_src/myMemory.h \
- sw_src/SW_Defines.h sw_src/SW_Files.h sw_src/SW_Weather.h sw_src/SW_Times.h sw_src/SW_Model.h \
- sw_src/SW_Markov.h sw_src/pcg/pcg_basic.h
-	$(CC) $(C_FLAGS) $(CPPFLAGS) $(incDirs) -c -o $@ $<
-
-$(oDir)/sw_src/SW_Weather.o: sw_src/SW_Weather.c sw_src/generic.h \
- sw_src/filefuncs.h sw_src/myMemory.h sw_src/SW_Defines.h \
- sw_src/SW_Files.h sw_src/SW_Model.h sw_src/SW_Times.h sw_src/SW_SoilWater.h \
- sw_src/SW_Weather.h sw_src/SW_Markov.h sw_src/SW_Sky.h
-	$(CC) $(C_FLAGS) $(CPPFLAGS) $(incDirs) -c -o $@ $<
-
-$(oDir)/sw_src/SW_Files.o: sw_src/SW_Files.c sw_src/generic.h sw_src/filefuncs.h \
- sw_src/myMemory.h sw_src/SW_Defines.h sw_src/SW_Files.h
-	$(CC) $(C_FLAGS) $(CPPFLAGS) $(incDirs) -c -o $@ $<
-
-$(oDir)/sw_src/SW_Model.o: sw_src/SW_Model.c sw_src/generic.h sw_src/filefuncs.h \
- sw_src/rands.h sw_src/SW_Defines.h sw_src/SW_Files.h sw_src/SW_Weather.h sw_src/SW_Times.h \
- sw_src/SW_Site.h sw_src/SW_SoilWater.h sw_src/SW_Model.h
-	$(CC) $(C_FLAGS) $(CPPFLAGS) $(incDirs) -c -o $@ $<
-
-$(oDir)/sw_src/pcg/pcg_basic.o: sw_src/pcg/pcg_basic.c sw_src/pcg/pcg_basic.h
-	$(CC) $(C_FLAGS) $(CPPFLAGS) $(incDirs) -c -o $@ $<
-
-$(oDir)/sw_src/SW_Output.o: sw_src/SW_Output.c \
- sw_src/generic.h sw_src/filefuncs.h sw_src/myMemory.h sw_src/SW_Defines.h \
- sw_src/SW_Files.h sw_src/SW_Model.h sw_src/SW_Times.h sw_src/SW_Site.h \
- sw_src/SW_SoilWater.h sw_src/SW_Weather.h sw_src/SW_Carbon.h \
- sw_src/SW_Output.h sxw.h ST_defines.h
-	$(CC) $(C_FLAGS) $(CPPFLAGS) $(incDirs) -c -o $@ $<
-
-$(oDir)/sw_src/SW_Output_get_functions.o: sw_src/SW_Output_get_functions.c \
- sw_src/generic.h sw_src/filefuncs.h sw_src/myMemory.h sw_src/SW_Defines.h \
- sw_src/SW_Files.h sw_src/SW_Model.h sw_src/SW_Times.h sw_src/SW_Site.h \
- sw_src/SW_SoilWater.h sw_src/SW_Weather.h sw_src/SW_Carbon.h \
- sw_src/SW_Output.h sxw.h ST_defines.h
-	$(CC) $(C_FLAGS) $(CPPFLAGS) $(incDirs) -c -o $@ $<
-
-$(oDir)/sw_src/SW_Output_outarray.o: sw_src/SW_Output_outarray.c\
- sw_src/generic.h sw_src/filefuncs.h sw_src/myMemory.h sw_src/SW_Defines.h \
- sw_src/SW_Model.h sw_src/SW_Times.h sw_src/SW_Output.h sxw.h ST_defines.h
-	$(CC) $(C_FLAGS) $(CPPFLAGS) $(incDirs) -c -o $@ $<
-
-$(oDir)/sw_src/SW_Output_outtext.o: sw_src/SW_Output_outtext.c\
- sw_src/generic.h sw_src/filefuncs.h sw_src/myMemory.h sw_src/SW_Defines.h \
- sw_src/SW_Model.h sw_src/SW_Times.h sw_src/SW_Output.h sxw.h ST_defines.h
-	$(CC) $(C_FLAGS) $(CPPFLAGS) $(incDirs) -c -o $@ $<
-
-$(oDir)/sw_src/SW_Site.o: sw_src/SW_Site.c sw_src/generic.h sw_src/filefuncs.h \
- sw_src/myMemory.h sw_src/SW_Defines.h sw_src/SW_Files.h sw_src/SW_Site.h sw_src/SW_Carbon.h
-	$(CC) $(C_FLAGS) $(CPPFLAGS) $(incDirs) -c -o $@ $<
-
-$(oDir)/sw_src/SW_Sky.o: sw_src/SW_Sky.c sw_src/generic.h sw_src/filefuncs.h \
- sw_src/SW_Defines.h sw_src/SW_Files.h sw_src/SW_Sky.h
-	$(CC) $(C_FLAGS) $(CPPFLAGS) $(incDirs) -c -o $@ $<
-
-$(oDir)/sw_src/SW_VegProd.o: sw_src/SW_VegProd.c sw_src/generic.h \
- sw_src/filefuncs.h sw_src/SW_Defines.h sw_src/SW_Files.h sw_src/SW_Times.h \
- sw_src/SW_VegProd.h
-	$(CC) $(C_FLAGS) $(CPPFLAGS) $(incDirs) -c -o $@ $<
-
-$(oDir)/sw_src/SW_Carbon.o: sw_src/SW_Carbon.c sw_src/generic.h \
- sw_src/filefuncs.h sw_src/SW_Defines.h sw_src/SW_Files.h sw_src/SW_Times.h \
- sw_src/SW_Carbon.h sw_src/SW_VegProd.h sw_src/SW_Model.h
-	$(CC) $(C_FLAGS) $(CPPFLAGS) $(incDirs) -c -o $@ $<
-
-$(oDir)/sw_src/SW_Flow.o: sw_src/SW_Flow.c sw_src/generic.h sw_src/filefuncs.h \
- sw_src/SW_Defines.h sw_src/SW_Model.h sw_src/SW_Times.h sw_src/SW_Site.h sw_src/SW_SoilWater.h \
- sw_src/SW_Flow_lib.h sw_src/SW_VegProd.h sw_src/SW_Weather.h sw_src/SW_Sky.h sw_src/SW_Flow.h
-	$(CC) $(C_FLAGS) $(CPPFLAGS) $(incDirs) -c -o $@ $<
-
-$(oDir)/ST_environs.o: ST_environs.c ST_steppe.h ST_defines.h \
- sw_src/generic.h ST_structs.h ST_functions.h ST_globals.h \
- sw_src/rands.h sw_src/pcg/pcg_basic.h
-	$(CC) $(C_FLAGS) $(CPPFLAGS) $(incDirs) -c -o $@ $<
-
-$(oDir)/sw_src/SW_Control.o: sw_src/SW_Control.c sw_src/generic.h \
-  sw_src/filefuncs.h sw_src/rands.h sw_src/SW_Defines.h sw_src/SW_Files.h \
-  sw_src/SW_Carbon.h sw_src/SW_Control.h sw_src/SW_Model.h sw_src/SW_Times.h \
-  sw_src/SW_Output.h sw_src/SW_Site.h sw_src/SW_SoilWater.h \
-  sw_src/SW_VegProd.h sw_src/SW_Weather.h  sw_src/SW_Flow.h
-	$(CC) $(C_FLAGS) $(CPPFLAGS) $(incDirs) -c -o $@ $<
-
-$(oDir)/sw_src/SW_SoilWater.o: sw_src/SW_SoilWater.c sw_src/generic.h \
-  sw_src/filefuncs.h sw_src/myMemory.h sw_src/SW_Defines.h \
-  sw_src/SW_Files.h sw_src/SW_Model.h sw_src/SW_Times.h sw_src/SW_Site.h \
-  sw_src/SW_SoilWater.h  sw_src/SW_Flow.h
-	$(CC) $(C_FLAGS) $(CPPFLAGS) $(incDirs) -c -o $@ $<
-
-$(oDir)/ST_indivs.o: ST_indivs.c ST_steppe.h ST_defines.h \
- sw_src/generic.h ST_structs.h ST_functions.h ST_globals.h \
- sw_src/filefuncs.h sw_src/myMemory.h
-	$(CC) $(C_FLAGS) $(CPPFLAGS) $(incDirs) -c -o $@ $<
-
-$(oDir)/ST_main.o: ST_main.c ST_steppe.h ST_defines.h sw_src/generic.h \
- ST_structs.h ST_functions.h sw_src/filefuncs.h \
- sw_src/myMemory.h sw_src/SW_VegProd.h sw_src/pcg/pcg_basic.h
-	$(CC) $(C_FLAGS) $(CPPFLAGS) $(incDirs) -c -o $@ $<
-
-$(oDir)/ST_mortality.o: ST_mortality.c ST_steppe.h ST_defines.h \
- sw_src/generic.h ST_structs.h ST_functions.h ST_globals.h \
- sw_src/rands.h sw_src/pcg/pcg_basic.h
-	$(CC) $(C_FLAGS) $(CPPFLAGS) $(incDirs) -c -o $@ $<
-
-$(oDir)/ST_output.o: ST_output.c ST_steppe.h ST_defines.h \
- sw_src/generic.h ST_structs.h ST_functions.h ST_globals.h \
- sw_src/filefuncs.h
-	$(CC) $(C_FLAGS) $(CPPFLAGS) $(incDirs) -c -o $@ $<
-
-$(oDir)/ST_params.o: ST_params.c ST_steppe.h ST_defines.h \
- sw_src/generic.h ST_structs.h ST_functions.h \
- sw_src/filefuncs.h sw_src/myMemory.h sw_src/rands.h \
- ST_globals.h
-	$(CC) $(C_FLAGS) $(CPPFLAGS) $(incDirs) -c -o $@ $<
-
-$(oDir)/ST_resgroups.o: ST_resgroups.c ST_steppe.h ST_defines.h \
- sw_src/generic.h ST_structs.h ST_functions.h ST_globals.h \
- sw_src/myMemory.h sw_src/rands.h sw_src/pcg/pcg_basic.h
-	$(CC) $(C_FLAGS) $(CPPFLAGS) $(incDirs) -c -o $@ $<
-
-$(oDir)/ST_species.o: ST_species.c ST_steppe.h ST_defines.h \
- sw_src/generic.h ST_structs.h ST_functions.h ST_globals.h \
- sw_src/myMemory.h sw_src/rands.h sw_src/pcg/pcg_basic.h
-	$(CC) $(C_FLAGS) $(CPPFLAGS) $(incDirs) -c -o $@ $<
-
-$(oDir)/ST_stats.o: ST_stats.c ST_steppe.h ST_defines.h sw_src/generic.h \
- ST_structs.h ST_functions.h sw_src/filefuncs.h \
- sw_src/myMemory.h ST_globals.h
-	$(CC) $(C_FLAGS) $(CPPFLAGS) $(incDirs) -c -o $@ $<
-
-$(oDir)/sw_src/SW_Flow_lib.o: sw_src/SW_Flow_lib.c sw_src/generic.h sw_src/SW_Defines.h \
- sw_src/SW_Flow_lib.h sw_src/SW_Carbon.h
-	$(CC) $(C_FLAGS) $(CPPFLAGS) $(incDirs) -c -o $@ $<
-
-$(oDir)/sxw_tester.o: sxw_tester.c sw_src/generic.h \
- sw_src/filefuncs.h sw_src/myMemory.h ST_steppe.h \
- ST_defines.h ST_structs.h ST_functions.h ST_Globals.h sw_src/SW_Defines.h \
- sw_src/SW_Site.h sxw_funcs.h sxw.h sw_src/SW_Times.h sxw_module.h sxw_vars.h
-	$(CC) $(C_FLAGS) $(CPPFLAGS) $(incDirs) -c -o $@ $<
-
-$(oDir)/sw_src/SW_VegEstab.o: sw_src/SW_VegEstab.c sw_src/generic.h sw_src/filefuncs.h sw_src/myMemory.h \
-	sw_src/SW_Defines.h sw_src/SW_Files.h sw_src/SW_Site.h sw_src/SW_Times.h \
-	sw_src/SW_Model.h sw_src/SW_SoilWater.h sw_src/SW_Weather.h sw_src/SW_VegEstab.h
-		$(CC) $(C_FLAGS) $(CPPFLAGS) $(incDirs) -c -o $@ $<
-
-$(oDir)/ST_grid.o: ST_grid.c 
-	$(CC) $(C_FLAGS) $(CPPFLAGS) $(incDirs) -c -o $@ $<
-
-$(oDir)/ST_sql.o: ST_sql.c ST_steppe.h ST_globals.h
-	$(CC) $(C_FLAGS) $(CPPFLAGS) $(incDirs) -c -o $@ $<
-
-$(oDir)/ST_initialization.o: ST_initialization.c
-	$(CC) $(C_FLAGS) $(CPPFLAGS) $(incDirs) -c -o $@ $<
-
-$(oDir)/ST_progressBar.o: ST_progressBar.c
-	$(CC) $(C_FLAGS) $(CPPFLAGS) $(incDirs) -c -o $@ $<
-
-$(oDir)/ST_seedDispersal.o: ST_seedDispersal.c
-	$(CC) $(C_FLAGS) $(CPPFLAGS) $(incDirs) -c -o $@ $<
->>>>>>> d830a715
+		fi