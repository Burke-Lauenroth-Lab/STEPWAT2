# Species input definition file STEPPEWAT

# Anything after the first pound sign is a comment
# Blank lines, white space, and comments may be used freely,
# however, the order of input is important

# name = 4 char genus/species name; gusa = Gutierrezia sarothrae, oppo = Opuntia polyacantha
# rg = number of resource group to which this species belongs,
#      based on the order they were entered in the rgroups input file,
#      which is read before this file.  Note that a group cannot
#      contain a mix of annuals and perennials, although there can 
#      be more than one group for annuals, for example, one for
#      invasives and one for natives.
# age = maximum age in years, 0 = no limit
#       because a group can be only annuals or only perennials,
#       a 1 here implies this species belongs to an annual group.
# irate = intrinsic growth rate (column 8, Table 2, C&L 1990)
#         for annuals, this is the proportion of maximum biomass
#         attainable with average resource availability, that is
#         reported biomass = maxbio * irate / PR
# ratep = prop of intrisic growth rate to use as maximum growth rate
# slow  = number of years of slow growth before mortality begins
#         not used for annuals.
# disturb  = disturbance class: (this is defined differently in Coffin & Lauenroth 1990
#	than it is here.
#         1 = very sensitive to fecal pats and ant mounds
#         2 = sensitive to pats, very sensitive to mounds
#         3 = insensitive to pats, sensitive to mounds
#         4 = insensitive to pats and mounds
# pestab = seedling establishment probability for a given year
#          This is the probability that propagules
#          will reach the plot in a given year.  Can be 1.0 or < 1.
# eind  = maximum number of individuals that can establish in a year
#         for annuals, max number of viable seeds that will grow to maturity
#         on the plot. ie, fecundity.
# minbio = biomass of an established seedling in grams
# maxbio = biomass of a mature individual in grams
#         for annuals, see also irate definition.
# clonal = can reproduce vegetatively (yes/no)
#         placeholder required but ignored for annuals.
# vegindv = number of seedling-sized units to add if vegprop occurs
# tclass = temperature class (1=C4, 2=C3, 0=not applicable)
# cosurv = proportion of a cohort surviving to maturity (0.0-1.0)
#         meaningless for annuals.
# onoff = turn on/off this species from the model. 1=use, 0=don't use.
#      see also the same flag in group parameters file.
# dispersal = turn on/off seed dispersal for this species. 1=use, 0=don't use.
# 	dispersal is only applicable when using gridded option.
# var = the variance parameter of the beta distribution for annual establishment. This parameter, 
#       along with the mean (pestab), is used to calculate the two shape parameters: alpha and beta. 
#       Default value: 0.0001. NOTE: var must be < pestab * (1-pestab) or alpha and/or beta will be negative,
#       we will no longer be meeting the assumptions of a beta distribution, and the code will fail.
# pseed = the average number of seeds produced by annual species per 1g of biomass, per 1m^2 and per year.

###PARAMETER SOURCES     
#TM - eind values are density values taken from Adler datasets from Idaho. Species vuoc (1090), bogr, spcr, brar (2080), are from Karl et al 1999
#     arfr, gusa, spp1, spp2, are TM's best guesses)
#TM - irate is from Bradford and Launeroth 2006 Table A1.4.  If a species fell in those functional groups it was
#	given the irate values. All forbs recieved the same values
#TM - maxbio for sagebrush is mean biomass from site B (calculated using Cleary et al 2008)
#TM - minbio & vegindv(used values from Bradford and Lauenroth 2006, Table A1.4)
#TM - best guesses biomass phho, brar, pssp, koma
#TM - acmi biomass Higgins and Mack 1987, spcr biomass luecro et al 2008, trdu biomass Reichman and Smith 1991 figure 2
#TM - arfr and lipu from LTER ANPP mean value for all years in 0.25m2 plot
#TM - set all vegindv to 3 (number used across the board in Bradford and Lauenroth 2006)
#TM - set cosurv to 0.01 for perennials and 0.00 for annuals (arbitrary best guesses to start with)
#TM - 4.18.15: changed grsp to lipu because of the disputed life history of grsq (annual, biennial, or short lived perennial)
#TM - lipu, gusa, spcr max life span from Lauenroth and Adler 2008 - not sure I believe GUSA though...
#TM - chvi lifespan from Peter Adler, unpublished data
#TM - koma is a short lived perennial (guess max age 5yrs); pose long-lived perennial (age similar to BOGR?)
#KP - age - acmi (10), phho (10), arfr (5), pssp (35), oppo (30) best guesses
#TM - maxage for LIPU comes from Walsh, Roberta A. (1993) Liatris punctata. In: Fire Effects Information System, [Online]. U.S. Department of Agriculture, Forest Service, Rocky Mountain Research Station, Fire Sciences Laboratory (Producer). Retrieved 11-26-2011
#TM - ARTR age from Ferguson 1964- Annual rings in big sagebrush book
#TM - used SGSLTER parameters for all parameters for BOGR, CHVI(chna), gusa, vuoc, chen(chal)
#TM - gusa and chvi rates from C&L 1990
#TM 10.6.2015 - testing different irate for ARTR: found 0.02 or 0.03 works best for ARTR
#		ALSO tested max biomass for ARTR - found 400 worked best but is flexible 200-500 with above irates
#		ALSO tested max age for ARTR - found that model is not very sensitive to max age but literature shows 100-150 max age

<<<<<<< HEAD
# name     rg  age  irate    ratep slow disturb pestab     eind minbio  maxbio  clonal vegindv tclass  cosurv  onoff
 artr       1   100 0.10000 0.900    4       3    0.3000   2   2.000  400.00      n       0       2  0.0100     1
 trdu       2    1  0.94700 0.900    2       3    0.0300    5   0.035   4.700      n       0       2  0.0000     0
 cryp       2    1  0.94700 0.900    2       3    0.0300    5   0.035   4.700      n       0       2  0.0000     1
 amre       3    1  0.94700 0.900    2       3    0.0300    5   0.035   4.429      n       0       2  0.0000     0
 chen       3    1  0.94700 0.900    2       2    0.0300    5   0.035   4.429      n       0       1  0.0000     1
 acmi       4   10  0.42600 0.900    2       3    0.1500   6   0.035   5.000      n       0       2  0.0100     0
 phho       4   10  0.42600 0.900    2       3    0.1500  15   0.035   5.000      n       0       2  0.0100     1
 arfr       5    5  0.42600 0.900    2       3    0.1000   5   0.035   7.480      n       0       2  0.0100     1
 lipu       5   35  0.42600 0.900    2       3    0.1000   4   0.035   7.480      n       0       2  0.0100     0
 brte       6    1  0.94700 0.900    2       3    0.0150   20  0.020   5.000	   n       0       2  0.0000     1
 vuoc       6    1  0.94700 0.900    2       1    0.0300    16  0.020   5.000      n       0       2  0.0000     0
 pssp       7   35  0.47400 0.900    2       3    0.1500    20   0.500  15.096     y       3       2  0.0100     1
 koma       7    5  0.47400 0.900    2       3    0.1500    2   0.500  15.096      y       3       2  0.0100     0
 bogr       8   35  0.47400 0.900    2       2    0.0500    2   0.605  15.096      y       3       1  0.0100     0
 spcr       8   29  0.47400 0.900    2       3    0.0500    3   0.605   6.000      y       0       1  0.0100     1
 gusa       9   35  0.73700 0.900    2       3    0.1500    2   0.986  12.126      n       0       2  0.0100     0
 chvi       9   17  0.47400 0.900    2 		2     0.1500    2   0.986  70.726      n       0       2  0.0100     1
 oppo       10  30  0.28900 0.900    4       4    0.0500   1   2.250   15.00      y       3       1  0.0100     1	
=======
# name     rg  age  irate    ratep slow disturb pestab     eind minbio  maxbio  clonal vegindv tclass  cosurv  onoff  var    pseed
 artr       1   100 0.40000 0.900    4       3    0.30000   2   2.000  400.00      n       0       2  0.0100     1    0.0     0
 trdu       2    1  0.94700 0.900    2       3    0.0300    5   0.035   4.700      n       0       2  0.0000     0    0.0     0
 cryp       2    1  0.94700 0.900    2       3    0.2000    10   0.035   4.700      n       0       2  0.0000     1    0.0001   100
 amre       3    1  0.94700 0.900    2       3    0.0300    5   0.035   4.429      n       0       2  0.0000     0    0.0       0
 chen       3    1  0.94700 0.900    2       2    0.2000    8   0.035   4.429      n       0       1  0.0000     1    0.0001    100
 acmi       4   10  0.42600 0.900    2       3    0.15000   6   0.035   5.000      n       0       2  0.0100     0    0.0       0
 phho       4   10  0.42600 0.900    2       3    0.15000  15   0.035   5.000      n       0       2  0.0100     1    0.0       0
 arfr       5    5  0.42600 0.900    2       3    0.10000   5   0.035   7.480      n       0       2  0.0100     1    0.0       0
 lipu       5   35  0.42600 0.900    2       3    0.10000   4   0.035   7.480      n       0       2  0.0100     0    0.0       0
 brte       6    1  0.94700 0.900    2       3    0.10000   10  0.020   5.000	   n       0       2  0.0000     1    0.0001   1000
 vuoc       6    1  0.94700 0.900    2       1    0.0300    16  0.020   5.000      n       0       2  0.0000     0    0.0       0
 pssp       7   35  0.47400 0.900    2       3    0.1500    20   0.500  15.096     y       3       2  0.0100     1    0.0       0
 koma       7    5  0.47400 0.900    2       3    0.1500    2   0.500  15.096      y       3       2  0.0100     0    0.0       0
 bogr       8   35  0.47400 0.900    2       2    0.0500    2   0.605  15.096      y       3       1  0.0100     0    0.0       0
 spcr       8   29  0.47400 0.900    2       3    0.0500    3   0.605   6.000      y       0       1  0.0100     1    0.0       0
 gusa       9   35  0.73700 0.900    2       3    0.1500    2   0.986  12.126      n       0       2  0.0100     0    0.0       0
 chvi       9   17  0.47400 0.900    2 		2     0.1500    2   0.986  70.726      n       0       2  0.0100     1  0.0     0
 oppo       10  30  0.28900 0.900    4       4    0.05000   1   2.250   15.00      y       3       1  0.0100     1    0.0	0
>>>>>>> cc4554de

#spp1       7    1  0.94700 0.900    2       3    0.01500   2   0.020   0.429      n       0       2  0.0000     0
#spp2       7    1  0.94700 0.900    2       3    0.01500   2   0.020   2.126      n       0       2  0.0000     0

[end]  # this marks the end of the species-specific parameters above

# ===============================================================================
# Additional parameters for annuals-only establishment.
#
# name = name as found in previous table.  must be exactly the same.
# viable = max years seed viability.  sets seedprod array size.
# xdecay = decay exponent.  indivs established = SUM(1/seed_age^xdecay)
#
# name     viable xdecay 
 vuoc        10    1.00
 brte        3	   1.00
 cryp        10    1.00
 trdu        10    1.00
 amre        10    1.00
 chen        10    1.00
 
#spp1       10    1.00
#spp2       10    1.00

[end]  # end of additional annuals-only parameters.

# ===============================================================================
# Species-specific probabilities of vegetative propagation for
# various mortality types.  In C&L 1990, the probabilities were the same
# for all clonal species, however, the program design makes it easy to provide
# species-level control.  If the species is not clonal, the numbers are ignored,
# which makes it easy to just cut and paste.

# name = 4 char name exactly as above (although order is not important)
# vprop1 = probability if insufficient resources
# vprop2 = probability if slow growth
# vprop3 = probability if intrinsic mortality
# vprop4 = probability if disturbance
#
# name     vprop1 vprop2 vprop3 vprop4
 artr     0.7500 0.9000 0.9000 0.9000
 trdu     0.7500 0.9000 0.9000 0.9000
 cryp     0.7500 0.9000 0.9000 0.9000
 amre     0.7500 0.9000 0.9000 0.9000
 chen     0.7500 0.9000 0.9000 0.9000
 acmi     0.7500 0.9000 0.9000 0.9000
 phho     0.7500 0.9000 0.9000 0.9000
 arfr     0.7500 0.9000 0.9000 0.9000
 lipu     0.7500 0.9000 0.9000 0.9000
 brte     0.7500 0.9000 0.9000 0.9000
 vuoc     0.7500 0.9000 0.9000 0.9000
 pssp     0.7500 0.9000 0.9000 0.9000
 koma     0.7500 0.9000 0.9000 0.9000
 bogr     0.7500 0.9000 0.9000 0.9000
 spcr     0.7500 0.9000 0.9000 0.9000
 gusa     0.7500 0.9000 0.9000 0.9000
 chvi     0.7500 0.9000 0.9000 0.9000
 oppo     0.7500 0.9000 0.9000 0.9000

 #spp1     0.7500 0.9000 0.9000 0.9000
 #spp2     0.7500 0.9000 0.9000 0.9000
[end]  # this marks the end of the veg-prop parameters

# ===============================================================================
# Species-specific input for seed dispersal.
# Seed dispersal based on Coffin & Lauenroth 1989 paper
# NOTE: Seed dispersal requires running with gridded option.
#
# name = 4 char name exactly as above (although order is not important)
# dispersal = flag to turn seed dispersal on/off for this species(0 is off, 1 is on)
# param1 = % of maximum biomass required for an individual to produce seeds
# PPTdry = ppt of a dry year (in mm)
# PPTwet = ppt of a wet year (in mm)
# Pmin = probability of producing seeds in a dry year
# Pmax = probability of producing seeds in a wet year
# H = the average release height of the inflorescences (cm) 
# VT = the average sinking velocity of the seeds (cm/sec)
#
# name 	dispersal	param1	PPTdry	PPTwet	Pmin	Pmax	H	VT
 artr	1		0.5	105	520	0.01	0.55	30.0	100.0 
 trdu 	1		0.5	105	520	0.01	0.55	30.0	100.0 
 cryp 	1		0.5	105	520	0.01	0.55	30.0	100.0 
 amre 	1		0.5	105	520	0.01	0.55	30.0	100.0 
 chen 	1		0.5	105	520	0.01	0.55	30.0	100.0 
 acmi 	1		0.5	105	520	0.01	0.55	30.0	100.0 
 phho 	1		0.5	105	520	0.01	0.55	30.0	100.0 
 arfr 	1		0.5	105	520	0.01	0.55	30.0	100.0 
 lipu 	1		0.5	105	520	0.01	0.55	30.0	100.0 
 brte 	1		0.5	105	520	0.01	0.55	30.0	100.0 
 vuoc 	1		0.5	105	520	0.01	0.55	30.0	100.0 
 pssp 	1		0.5	105	520	0.01	0.55	30.0	100.0 
 koma 	1		0.5	105	520	0.01	0.55	30.0	100.0 
 bogr 	1		0.5	105	520	0.01	0.55	30.0	100.0 
 spcr 	1		0.5	105	520	0.01	0.55	30.0	100.0 
 gusa 	1		0.5	105	520	0.01	0.55	30.0	100.0 
 chvi 	1		0.5	105	520	0.01	0.55	30.0	100.0 
 oppo 	1		0.5	105	520	0.01	0.55	30.0	100.0

#spp1 	1		0.5	105	520	0.01	0.55	30.0	100.0 
#spp2 	1		0.5	105	520	0.01	0.55	30.0	100.0 

[end]	# this marks the end of the seed-dispersal parameters

<|MERGE_RESOLUTION|>--- conflicted
+++ resolved
@@ -1,223 +1,201 @@
-# Species input definition file STEPPEWAT
-
-# Anything after the first pound sign is a comment
-# Blank lines, white space, and comments may be used freely,
-# however, the order of input is important
-
-# name = 4 char genus/species name; gusa = Gutierrezia sarothrae, oppo = Opuntia polyacantha
-# rg = number of resource group to which this species belongs,
-#      based on the order they were entered in the rgroups input file,
-#      which is read before this file.  Note that a group cannot
-#      contain a mix of annuals and perennials, although there can 
-#      be more than one group for annuals, for example, one for
-#      invasives and one for natives.
-# age = maximum age in years, 0 = no limit
-#       because a group can be only annuals or only perennials,
-#       a 1 here implies this species belongs to an annual group.
-# irate = intrinsic growth rate (column 8, Table 2, C&L 1990)
-#         for annuals, this is the proportion of maximum biomass
-#         attainable with average resource availability, that is
-#         reported biomass = maxbio * irate / PR
-# ratep = prop of intrisic growth rate to use as maximum growth rate
-# slow  = number of years of slow growth before mortality begins
-#         not used for annuals.
-# disturb  = disturbance class: (this is defined differently in Coffin & Lauenroth 1990
-#	than it is here.
-#         1 = very sensitive to fecal pats and ant mounds
-#         2 = sensitive to pats, very sensitive to mounds
-#         3 = insensitive to pats, sensitive to mounds
-#         4 = insensitive to pats and mounds
-# pestab = seedling establishment probability for a given year
-#          This is the probability that propagules
-#          will reach the plot in a given year.  Can be 1.0 or < 1.
-# eind  = maximum number of individuals that can establish in a year
-#         for annuals, max number of viable seeds that will grow to maturity
-#         on the plot. ie, fecundity.
-# minbio = biomass of an established seedling in grams
-# maxbio = biomass of a mature individual in grams
-#         for annuals, see also irate definition.
-# clonal = can reproduce vegetatively (yes/no)
-#         placeholder required but ignored for annuals.
-# vegindv = number of seedling-sized units to add if vegprop occurs
-# tclass = temperature class (1=C4, 2=C3, 0=not applicable)
-# cosurv = proportion of a cohort surviving to maturity (0.0-1.0)
-#         meaningless for annuals.
-# onoff = turn on/off this species from the model. 1=use, 0=don't use.
-#      see also the same flag in group parameters file.
-# dispersal = turn on/off seed dispersal for this species. 1=use, 0=don't use.
-# 	dispersal is only applicable when using gridded option.
-# var = the variance parameter of the beta distribution for annual establishment. This parameter, 
-#       along with the mean (pestab), is used to calculate the two shape parameters: alpha and beta. 
-#       Default value: 0.0001. NOTE: var must be < pestab * (1-pestab) or alpha and/or beta will be negative,
-#       we will no longer be meeting the assumptions of a beta distribution, and the code will fail.
-# pseed = the average number of seeds produced by annual species per 1g of biomass, per 1m^2 and per year.
-
-###PARAMETER SOURCES     
-#TM - eind values are density values taken from Adler datasets from Idaho. Species vuoc (1090), bogr, spcr, brar (2080), are from Karl et al 1999
-#     arfr, gusa, spp1, spp2, are TM's best guesses)
-#TM - irate is from Bradford and Launeroth 2006 Table A1.4.  If a species fell in those functional groups it was
-#	given the irate values. All forbs recieved the same values
-#TM - maxbio for sagebrush is mean biomass from site B (calculated using Cleary et al 2008)
-#TM - minbio & vegindv(used values from Bradford and Lauenroth 2006, Table A1.4)
-#TM - best guesses biomass phho, brar, pssp, koma
-#TM - acmi biomass Higgins and Mack 1987, spcr biomass luecro et al 2008, trdu biomass Reichman and Smith 1991 figure 2
-#TM - arfr and lipu from LTER ANPP mean value for all years in 0.25m2 plot
-#TM - set all vegindv to 3 (number used across the board in Bradford and Lauenroth 2006)
-#TM - set cosurv to 0.01 for perennials and 0.00 for annuals (arbitrary best guesses to start with)
-#TM - 4.18.15: changed grsp to lipu because of the disputed life history of grsq (annual, biennial, or short lived perennial)
-#TM - lipu, gusa, spcr max life span from Lauenroth and Adler 2008 - not sure I believe GUSA though...
-#TM - chvi lifespan from Peter Adler, unpublished data
-#TM - koma is a short lived perennial (guess max age 5yrs); pose long-lived perennial (age similar to BOGR?)
-#KP - age - acmi (10), phho (10), arfr (5), pssp (35), oppo (30) best guesses
-#TM - maxage for LIPU comes from Walsh, Roberta A. (1993) Liatris punctata. In: Fire Effects Information System, [Online]. U.S. Department of Agriculture, Forest Service, Rocky Mountain Research Station, Fire Sciences Laboratory (Producer). Retrieved 11-26-2011
-#TM - ARTR age from Ferguson 1964- Annual rings in big sagebrush book
-#TM - used SGSLTER parameters for all parameters for BOGR, CHVI(chna), gusa, vuoc, chen(chal)
-#TM - gusa and chvi rates from C&L 1990
-#TM 10.6.2015 - testing different irate for ARTR: found 0.02 or 0.03 works best for ARTR
-#		ALSO tested max biomass for ARTR - found 400 worked best but is flexible 200-500 with above irates
-#		ALSO tested max age for ARTR - found that model is not very sensitive to max age but literature shows 100-150 max age
-
-<<<<<<< HEAD
-# name     rg  age  irate    ratep slow disturb pestab     eind minbio  maxbio  clonal vegindv tclass  cosurv  onoff
- artr       1   100 0.10000 0.900    4       3    0.3000   2   2.000  400.00      n       0       2  0.0100     1
- trdu       2    1  0.94700 0.900    2       3    0.0300    5   0.035   4.700      n       0       2  0.0000     0
- cryp       2    1  0.94700 0.900    2       3    0.0300    5   0.035   4.700      n       0       2  0.0000     1
- amre       3    1  0.94700 0.900    2       3    0.0300    5   0.035   4.429      n       0       2  0.0000     0
- chen       3    1  0.94700 0.900    2       2    0.0300    5   0.035   4.429      n       0       1  0.0000     1
- acmi       4   10  0.42600 0.900    2       3    0.1500   6   0.035   5.000      n       0       2  0.0100     0
- phho       4   10  0.42600 0.900    2       3    0.1500  15   0.035   5.000      n       0       2  0.0100     1
- arfr       5    5  0.42600 0.900    2       3    0.1000   5   0.035   7.480      n       0       2  0.0100     1
- lipu       5   35  0.42600 0.900    2       3    0.1000   4   0.035   7.480      n       0       2  0.0100     0
- brte       6    1  0.94700 0.900    2       3    0.0150   20  0.020   5.000	   n       0       2  0.0000     1
- vuoc       6    1  0.94700 0.900    2       1    0.0300    16  0.020   5.000      n       0       2  0.0000     0
- pssp       7   35  0.47400 0.900    2       3    0.1500    20   0.500  15.096     y       3       2  0.0100     1
- koma       7    5  0.47400 0.900    2       3    0.1500    2   0.500  15.096      y       3       2  0.0100     0
- bogr       8   35  0.47400 0.900    2       2    0.0500    2   0.605  15.096      y       3       1  0.0100     0
- spcr       8   29  0.47400 0.900    2       3    0.0500    3   0.605   6.000      y       0       1  0.0100     1
- gusa       9   35  0.73700 0.900    2       3    0.1500    2   0.986  12.126      n       0       2  0.0100     0
- chvi       9   17  0.47400 0.900    2 		2     0.1500    2   0.986  70.726      n       0       2  0.0100     1
- oppo       10  30  0.28900 0.900    4       4    0.0500   1   2.250   15.00      y       3       1  0.0100     1	
-=======
-# name     rg  age  irate    ratep slow disturb pestab     eind minbio  maxbio  clonal vegindv tclass  cosurv  onoff  var    pseed
- artr       1   100 0.40000 0.900    4       3    0.30000   2   2.000  400.00      n       0       2  0.0100     1    0.0     0
- trdu       2    1  0.94700 0.900    2       3    0.0300    5   0.035   4.700      n       0       2  0.0000     0    0.0     0
- cryp       2    1  0.94700 0.900    2       3    0.2000    10   0.035   4.700      n       0       2  0.0000     1    0.0001   100
- amre       3    1  0.94700 0.900    2       3    0.0300    5   0.035   4.429      n       0       2  0.0000     0    0.0       0
- chen       3    1  0.94700 0.900    2       2    0.2000    8   0.035   4.429      n       0       1  0.0000     1    0.0001    100
- acmi       4   10  0.42600 0.900    2       3    0.15000   6   0.035   5.000      n       0       2  0.0100     0    0.0       0
- phho       4   10  0.42600 0.900    2       3    0.15000  15   0.035   5.000      n       0       2  0.0100     1    0.0       0
- arfr       5    5  0.42600 0.900    2       3    0.10000   5   0.035   7.480      n       0       2  0.0100     1    0.0       0
- lipu       5   35  0.42600 0.900    2       3    0.10000   4   0.035   7.480      n       0       2  0.0100     0    0.0       0
- brte       6    1  0.94700 0.900    2       3    0.10000   10  0.020   5.000	   n       0       2  0.0000     1    0.0001   1000
- vuoc       6    1  0.94700 0.900    2       1    0.0300    16  0.020   5.000      n       0       2  0.0000     0    0.0       0
- pssp       7   35  0.47400 0.900    2       3    0.1500    20   0.500  15.096     y       3       2  0.0100     1    0.0       0
- koma       7    5  0.47400 0.900    2       3    0.1500    2   0.500  15.096      y       3       2  0.0100     0    0.0       0
- bogr       8   35  0.47400 0.900    2       2    0.0500    2   0.605  15.096      y       3       1  0.0100     0    0.0       0
- spcr       8   29  0.47400 0.900    2       3    0.0500    3   0.605   6.000      y       0       1  0.0100     1    0.0       0
- gusa       9   35  0.73700 0.900    2       3    0.1500    2   0.986  12.126      n       0       2  0.0100     0    0.0       0
- chvi       9   17  0.47400 0.900    2 		2     0.1500    2   0.986  70.726      n       0       2  0.0100     1  0.0     0
- oppo       10  30  0.28900 0.900    4       4    0.05000   1   2.250   15.00      y       3       1  0.0100     1    0.0	0
->>>>>>> cc4554de
-
-#spp1       7    1  0.94700 0.900    2       3    0.01500   2   0.020   0.429      n       0       2  0.0000     0
-#spp2       7    1  0.94700 0.900    2       3    0.01500   2   0.020   2.126      n       0       2  0.0000     0
-
-[end]  # this marks the end of the species-specific parameters above
-
-# ===============================================================================
-# Additional parameters for annuals-only establishment.
-#
-# name = name as found in previous table.  must be exactly the same.
-# viable = max years seed viability.  sets seedprod array size.
-# xdecay = decay exponent.  indivs established = SUM(1/seed_age^xdecay)
-#
-# name     viable xdecay 
- vuoc        10    1.00
- brte        3	   1.00
- cryp        10    1.00
- trdu        10    1.00
- amre        10    1.00
- chen        10    1.00
- 
-#spp1       10    1.00
-#spp2       10    1.00
-
-[end]  # end of additional annuals-only parameters.
-
-# ===============================================================================
-# Species-specific probabilities of vegetative propagation for
-# various mortality types.  In C&L 1990, the probabilities were the same
-# for all clonal species, however, the program design makes it easy to provide
-# species-level control.  If the species is not clonal, the numbers are ignored,
-# which makes it easy to just cut and paste.
-
-# name = 4 char name exactly as above (although order is not important)
-# vprop1 = probability if insufficient resources
-# vprop2 = probability if slow growth
-# vprop3 = probability if intrinsic mortality
-# vprop4 = probability if disturbance
-#
-# name     vprop1 vprop2 vprop3 vprop4
- artr     0.7500 0.9000 0.9000 0.9000
- trdu     0.7500 0.9000 0.9000 0.9000
- cryp     0.7500 0.9000 0.9000 0.9000
- amre     0.7500 0.9000 0.9000 0.9000
- chen     0.7500 0.9000 0.9000 0.9000
- acmi     0.7500 0.9000 0.9000 0.9000
- phho     0.7500 0.9000 0.9000 0.9000
- arfr     0.7500 0.9000 0.9000 0.9000
- lipu     0.7500 0.9000 0.9000 0.9000
- brte     0.7500 0.9000 0.9000 0.9000
- vuoc     0.7500 0.9000 0.9000 0.9000
- pssp     0.7500 0.9000 0.9000 0.9000
- koma     0.7500 0.9000 0.9000 0.9000
- bogr     0.7500 0.9000 0.9000 0.9000
- spcr     0.7500 0.9000 0.9000 0.9000
- gusa     0.7500 0.9000 0.9000 0.9000
- chvi     0.7500 0.9000 0.9000 0.9000
- oppo     0.7500 0.9000 0.9000 0.9000
-
- #spp1     0.7500 0.9000 0.9000 0.9000
- #spp2     0.7500 0.9000 0.9000 0.9000
-[end]  # this marks the end of the veg-prop parameters
-
-# ===============================================================================
-# Species-specific input for seed dispersal.
-# Seed dispersal based on Coffin & Lauenroth 1989 paper
-# NOTE: Seed dispersal requires running with gridded option.
-#
-# name = 4 char name exactly as above (although order is not important)
-# dispersal = flag to turn seed dispersal on/off for this species(0 is off, 1 is on)
-# param1 = % of maximum biomass required for an individual to produce seeds
-# PPTdry = ppt of a dry year (in mm)
-# PPTwet = ppt of a wet year (in mm)
-# Pmin = probability of producing seeds in a dry year
-# Pmax = probability of producing seeds in a wet year
-# H = the average release height of the inflorescences (cm) 
-# VT = the average sinking velocity of the seeds (cm/sec)
-#
-# name 	dispersal	param1	PPTdry	PPTwet	Pmin	Pmax	H	VT
- artr	1		0.5	105	520	0.01	0.55	30.0	100.0 
- trdu 	1		0.5	105	520	0.01	0.55	30.0	100.0 
- cryp 	1		0.5	105	520	0.01	0.55	30.0	100.0 
- amre 	1		0.5	105	520	0.01	0.55	30.0	100.0 
- chen 	1		0.5	105	520	0.01	0.55	30.0	100.0 
- acmi 	1		0.5	105	520	0.01	0.55	30.0	100.0 
- phho 	1		0.5	105	520	0.01	0.55	30.0	100.0 
- arfr 	1		0.5	105	520	0.01	0.55	30.0	100.0 
- lipu 	1		0.5	105	520	0.01	0.55	30.0	100.0 
- brte 	1		0.5	105	520	0.01	0.55	30.0	100.0 
- vuoc 	1		0.5	105	520	0.01	0.55	30.0	100.0 
- pssp 	1		0.5	105	520	0.01	0.55	30.0	100.0 
- koma 	1		0.5	105	520	0.01	0.55	30.0	100.0 
- bogr 	1		0.5	105	520	0.01	0.55	30.0	100.0 
- spcr 	1		0.5	105	520	0.01	0.55	30.0	100.0 
- gusa 	1		0.5	105	520	0.01	0.55	30.0	100.0 
- chvi 	1		0.5	105	520	0.01	0.55	30.0	100.0 
- oppo 	1		0.5	105	520	0.01	0.55	30.0	100.0
-
-#spp1 	1		0.5	105	520	0.01	0.55	30.0	100.0 
-#spp2 	1		0.5	105	520	0.01	0.55	30.0	100.0 
-
-[end]	# this marks the end of the seed-dispersal parameters
-
+# Species input definition file STEPPEWAT
+
+# Anything after the first pound sign is a comment
+# Blank lines, white space, and comments may be used freely,
+# however, the order of input is important
+
+# name = 4 char genus/species name; gusa = Gutierrezia sarothrae, oppo = Opuntia polyacantha
+# rg = number of resource group to which this species belongs,
+#      based on the order they were entered in the rgroups input file,
+#      which is read before this file.  Note that a group cannot
+#      contain a mix of annuals and perennials, although there can 
+#      be more than one group for annuals, for example, one for
+#      invasives and one for natives.
+# age = maximum age in years, 0 = no limit
+#       because a group can be only annuals or only perennials,
+#       a 1 here implies this species belongs to an annual group.
+# irate = intrinsic growth rate (column 8, Table 2, C&L 1990)
+#         for annuals, this is the proportion of maximum biomass
+#         attainable with average resource availability, that is
+#         reported biomass = maxbio * irate / PR
+# ratep = prop of intrisic growth rate to use as maximum growth rate
+# slow  = number of years of slow growth before mortality begins
+#         not used for annuals.
+# disturb  = disturbance class: (this is defined differently in Coffin & Lauenroth 1990
+#	than it is here.
+#         1 = very sensitive to fecal pats and ant mounds
+#         2 = sensitive to pats, very sensitive to mounds
+#         3 = insensitive to pats, sensitive to mounds
+#         4 = insensitive to pats and mounds
+# pestab = seedling establishment probability for a given year
+#          This is the probability that propagules
+#          will reach the plot in a given year.  Can be 1.0 or < 1.
+# eind  = maximum number of individuals that can establish in a year
+#         for annuals, max number of viable seeds that will grow to maturity
+#         on the plot. ie, fecundity.
+# minbio = biomass of an established seedling in grams
+# maxbio = biomass of a mature individual in grams
+#         for annuals, see also irate definition.
+# clonal = can reproduce vegetatively (yes/no)
+#         placeholder required but ignored for annuals.
+# vegindv = number of seedling-sized units to add if vegprop occurs
+# tclass = temperature class (1=C4, 2=C3, 0=not applicable)
+# cosurv = proportion of a cohort surviving to maturity (0.0-1.0)
+#         meaningless for annuals.
+# onoff = turn on/off this species from the model. 1=use, 0=don't use.
+#      see also the same flag in group parameters file.
+# dispersal = turn on/off seed dispersal for this species. 1=use, 0=don't use.
+# 	dispersal is only applicable when using gridded option.
+# var = the variance parameter of the beta distribution for annual establishment. This parameter, 
+#       along with the mean (pestab), is used to calculate the two shape parameters: alpha and beta. 
+#       Default value: 0.0001. NOTE: var must be < pestab * (1-pestab) or alpha and/or beta will be negative,
+#       we will no longer be meeting the assumptions of a beta distribution, and the code will fail.
+# pseed = the average number of seeds produced by annual species per 1g of biomass, per 1m^2 and per year.
+
+###PARAMETER SOURCES     
+#TM - eind values are density values taken from Adler datasets from Idaho. Species vuoc (1090), bogr, spcr, brar (2080), are from Karl et al 1999
+#     arfr, gusa, spp1, spp2, are TM's best guesses)
+#TM - irate is from Bradford and Launeroth 2006 Table A1.4.  If a species fell in those functional groups it was
+#	given the irate values. All forbs recieved the same values
+#TM - maxbio for sagebrush is mean biomass from site B (calculated using Cleary et al 2008)
+#TM - minbio & vegindv(used values from Bradford and Lauenroth 2006, Table A1.4)
+#TM - best guesses biomass phho, brar, pssp, koma
+#TM - acmi biomass Higgins and Mack 1987, spcr biomass luecro et al 2008, trdu biomass Reichman and Smith 1991 figure 2
+#TM - arfr and lipu from LTER ANPP mean value for all years in 0.25m2 plot
+#TM - set all vegindv to 3 (number used across the board in Bradford and Lauenroth 2006)
+#TM - set cosurv to 0.01 for perennials and 0.00 for annuals (arbitrary best guesses to start with)
+#TM - 4.18.15: changed grsp to lipu because of the disputed life history of grsq (annual, biennial, or short lived perennial)
+#TM - lipu, gusa, spcr max life span from Lauenroth and Adler 2008 - not sure I believe GUSA though...
+#TM - chvi lifespan from Peter Adler, unpublished data
+#TM - koma is a short lived perennial (guess max age 5yrs); pose long-lived perennial (age similar to BOGR?)
+#KP - age - acmi (10), phho (10), arfr (5), pssp (35), oppo (30) best guesses
+#TM - maxage for LIPU comes from Walsh, Roberta A. (1993) Liatris punctata. In: Fire Effects Information System, [Online]. U.S. Department of Agriculture, Forest Service, Rocky Mountain Research Station, Fire Sciences Laboratory (Producer). Retrieved 11-26-2011
+#TM - ARTR age from Ferguson 1964- Annual rings in big sagebrush book
+#TM - used SGSLTER parameters for all parameters for BOGR, CHVI(chna), gusa, vuoc, chen(chal)
+#TM - gusa and chvi rates from C&L 1990
+#TM 10.6.2015 - testing different irate for ARTR: found 0.02 or 0.03 works best for ARTR
+#		ALSO tested max biomass for ARTR - found 400 worked best but is flexible 200-500 with above irates
+#		ALSO tested max age for ARTR - found that model is not very sensitive to max age but literature shows 100-150 max age
+
+# name     rg  age  irate    ratep slow disturb pestab     eind minbio  maxbio  clonal vegindv tclass  cosurv  onoff  var    pseed
+ artr       1   100 0.10000 0.900    4       3    0.3000   2   2.000  400.00      n       0       2  0.0100     1
+ trdu       2    1  0.94700 0.900    2       3    0.0300    5   0.035   4.700      n       0       2  0.0000     0    0.0     0
+ cryp       2    1  0.94700 0.900    2       3    0.2000    10   0.035   4.700      n       0       2  0.0000     1    0.0001   100
+ amre       3    1  0.94700 0.900    2       3    0.0300    5   0.035   4.429      n       0       2  0.0000     0    0.0       0
+ chen       3    1  0.94700 0.900    2       2    0.2000    8   0.035   4.429      n       0       1  0.0000     1    0.0001    100
+ acmi       4   10  0.42600 0.900    2       3    0.1500   6   0.035   5.000      n       0       2  0.0100     0
+ phho       4   10  0.42600 0.900    2       3    0.1500  15   0.035   5.000      n       0       2  0.0100     1
+ arfr       5    5  0.42600 0.900    2       3    0.1000   5   0.035   7.480      n       0       2  0.0100     1
+ lipu       5   35  0.42600 0.900    2       3    0.1000   4   0.035   7.480      n       0       2  0.0100     0
+ brte       6    1  0.94700 0.900    2       3    0.0150   20  0.020   5.000	   n       0       2  0.0000     1
+ vuoc       6    1  0.94700 0.900    2       1    0.0300    16  0.020   5.000      n       0       2  0.0000     0    0.0       0
+ pssp       7   35  0.47400 0.900    2       3    0.1500    20   0.500  15.096     y       3       2  0.0100     1    0.0       0
+ koma       7    5  0.47400 0.900    2       3    0.1500    2   0.500  15.096      y       3       2  0.0100     0    0.0       0
+ bogr       8   35  0.47400 0.900    2       2    0.0500    2   0.605  15.096      y       3       1  0.0100     0    0.0       0
+ spcr       8   29  0.47400 0.900    2       3    0.0500    3   0.605   6.000      y       0       1  0.0100     1    0.0       0
+ gusa       9   35  0.73700 0.900    2       3    0.1500    2   0.986  12.126      n       0       2  0.0100     0    0.0       0
+ chvi       9   17  0.47400 0.900    2 		2     0.1500    2   0.986  70.726      n       0       2  0.0100     1  0.0     0
+ oppo       10  30  0.28900 0.900    4       4    0.0500   1   2.250   15.00      y       3       1  0.0100     1	
+
+#spp1       7    1  0.94700 0.900    2       3    0.01500   2   0.020   0.429      n       0       2  0.0000     0
+#spp2       7    1  0.94700 0.900    2       3    0.01500   2   0.020   2.126      n       0       2  0.0000     0
+
+[end]  # this marks the end of the species-specific parameters above
+
+# ===============================================================================
+# Additional parameters for annuals-only establishment.
+#
+# name = name as found in previous table.  must be exactly the same.
+# viable = max years seed viability.  sets seedprod array size.
+# xdecay = decay exponent.  indivs established = SUM(1/seed_age^xdecay)
+#
+# name     viable xdecay 
+ vuoc        10    1.00
+ brte        3	   1.00
+ cryp        10    1.00
+ trdu        10    1.00
+ amre        10    1.00
+ chen        10    1.00
+ 
+#spp1       10    1.00
+#spp2       10    1.00
+
+[end]  # end of additional annuals-only parameters.
+
+# ===============================================================================
+# Species-specific probabilities of vegetative propagation for
+# various mortality types.  In C&L 1990, the probabilities were the same
+# for all clonal species, however, the program design makes it easy to provide
+# species-level control.  If the species is not clonal, the numbers are ignored,
+# which makes it easy to just cut and paste.
+
+# name = 4 char name exactly as above (although order is not important)
+# vprop1 = probability if insufficient resources
+# vprop2 = probability if slow growth
+# vprop3 = probability if intrinsic mortality
+# vprop4 = probability if disturbance
+#
+# name     vprop1 vprop2 vprop3 vprop4
+ artr     0.7500 0.9000 0.9000 0.9000
+ trdu     0.7500 0.9000 0.9000 0.9000
+ cryp     0.7500 0.9000 0.9000 0.9000
+ amre     0.7500 0.9000 0.9000 0.9000
+ chen     0.7500 0.9000 0.9000 0.9000
+ acmi     0.7500 0.9000 0.9000 0.9000
+ phho     0.7500 0.9000 0.9000 0.9000
+ arfr     0.7500 0.9000 0.9000 0.9000
+ lipu     0.7500 0.9000 0.9000 0.9000
+ brte     0.7500 0.9000 0.9000 0.9000
+ vuoc     0.7500 0.9000 0.9000 0.9000
+ pssp     0.7500 0.9000 0.9000 0.9000
+ koma     0.7500 0.9000 0.9000 0.9000
+ bogr     0.7500 0.9000 0.9000 0.9000
+ spcr     0.7500 0.9000 0.9000 0.9000
+ gusa     0.7500 0.9000 0.9000 0.9000
+ chvi     0.7500 0.9000 0.9000 0.9000
+ oppo     0.7500 0.9000 0.9000 0.9000
+
+ #spp1     0.7500 0.9000 0.9000 0.9000
+ #spp2     0.7500 0.9000 0.9000 0.9000
+[end]  # this marks the end of the veg-prop parameters
+
+# ===============================================================================
+# Species-specific input for seed dispersal.
+# Seed dispersal based on Coffin & Lauenroth 1989 paper
+# NOTE: Seed dispersal requires running with gridded option.
+#
+# name = 4 char name exactly as above (although order is not important)
+# dispersal = flag to turn seed dispersal on/off for this species(0 is off, 1 is on)
+# param1 = % of maximum biomass required for an individual to produce seeds
+# PPTdry = ppt of a dry year (in mm)
+# PPTwet = ppt of a wet year (in mm)
+# Pmin = probability of producing seeds in a dry year
+# Pmax = probability of producing seeds in a wet year
+# H = the average release height of the inflorescences (cm) 
+# VT = the average sinking velocity of the seeds (cm/sec)
+#
+# name 	dispersal	param1	PPTdry	PPTwet	Pmin	Pmax	H	VT
+ artr	1		0.5	105	520	0.01	0.55	30.0	100.0 
+ trdu 	1		0.5	105	520	0.01	0.55	30.0	100.0 
+ cryp 	1		0.5	105	520	0.01	0.55	30.0	100.0 
+ amre 	1		0.5	105	520	0.01	0.55	30.0	100.0 
+ chen 	1		0.5	105	520	0.01	0.55	30.0	100.0 
+ acmi 	1		0.5	105	520	0.01	0.55	30.0	100.0 
+ phho 	1		0.5	105	520	0.01	0.55	30.0	100.0 
+ arfr 	1		0.5	105	520	0.01	0.55	30.0	100.0 
+ lipu 	1		0.5	105	520	0.01	0.55	30.0	100.0 
+ brte 	1		0.5	105	520	0.01	0.55	30.0	100.0 
+ vuoc 	1		0.5	105	520	0.01	0.55	30.0	100.0 
+ pssp 	1		0.5	105	520	0.01	0.55	30.0	100.0 
+ koma 	1		0.5	105	520	0.01	0.55	30.0	100.0 
+ bogr 	1		0.5	105	520	0.01	0.55	30.0	100.0 
+ spcr 	1		0.5	105	520	0.01	0.55	30.0	100.0 
+ gusa 	1		0.5	105	520	0.01	0.55	30.0	100.0 
+ chvi 	1		0.5	105	520	0.01	0.55	30.0	100.0 
+ oppo 	1		0.5	105	520	0.01	0.55	30.0	100.0
+
+#spp1 	1		0.5	105	520	0.01	0.55	30.0	100.0 
+#spp2 	1		0.5	105	520	0.01	0.55	30.0	100.0 
+
+[end]	# this marks the end of the seed-dispersal parameters
+