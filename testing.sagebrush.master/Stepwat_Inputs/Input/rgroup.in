--- conflicted
+++ resolved
@@ -66,7 +66,6 @@
 # space parameter for shrubs was a guess (KP) 
 #TM 10.6.2015 - tested various stretch values for sagebrush and found stretch of 8 to be best paired with irate 0.02
 
-<<<<<<< HEAD
 # name     space  density maxest slow stretch xres  estann  on  startyr xgrow  veg_prod_type  killyr killfreq_startyr Prescribed_killfreq   extirp  mort    proportion_killed proportion_recovered grazing_frq proportion_grazing  grazingfreq_startyr biomass transpiration
  sagebrush     0.320  1.0000   1  0.0500   8     1       0   1      1     0.10000   2  0      0       0    0     1    1.00  0.00 0  0.00  0  900 23
  a.cool.forb   0.030  5.0000   1  0.0500   2     1       0   1      1     0.20000   4  0      0       0    0     1    1.00  0.00 0  0.24  0  900 23
@@ -78,20 +77,6 @@
  p.warm.grass  0.040   5.000   1  0.0500   2     1       0   1      1     0.30000   3  0      0       0    0     1    1.00  0.80 0  0.24  0  900 23
  shrub         0.090  1.0000   1  0.0500   2     1       0   1      1     0.20000   2  0      0       0    0     1    1.00  0.50 0  0.00  0  900 23
  succulents    0.030  0.3100   1  0.0500   8     1       0   1      1     0.10000   2  0      0       0    0     1    1.00  0.00 0  0.00  0  900 23
-# a.warm.grass 0.000  5.0000   1  0.0500   2     1       0   0      1     0.00000   3   
-=======
-# name     space  density maxest slow stretch xres  estann  on  startyr xgrow  veg_prod_type  killyr killfreq_startyr Prescribed_killfreq   extirp  mort    proportion_killed proportion_recovered grazing_frq proportion_grazing  grazingfreq_startyr 
- sagebrush     0.320  1.0000   1  0.0500   8     1       0   1      1     0.10000   2  0      0       0    0     1    1.00  0.00 0  0.00  0 
- a.cool.forb   0.030  5.0000   1  0.0500   2     1       0   1      1     0.20000   4  0      0       0    0     1    1.00  0.00 0  0.24  0  
- a.warm.forb   0.020  3.0000   1  0.0500   2     1       0   1      1     0.20000   4  0      0       0    0     1    1.00  0.00 0  0.24  0  
- p.cool.forb   0.160  8.0000   1  0.0500   2     1       0   1      1     0.20000   4  0      0       0    0     1    1.00  0.50 0  0.24  0  
- p.warm.forb   0.040  3.0000   1  0.0500   2     1       0   1      1     0.20000   4  0      0       0    0     1    1.00  0.50 0  0.24  0   
- a.cool.grass  0.050  50.000   1  0.0500   2     1       0   1      1     0.30000   3  0      0       0    0     1    1.00  0.00 0  0.24  0  
- p.cool.grass  0.220  15.000   1  0.0500   2     1       0   1      1     0.30000   3  0      0       0    0     1    1.00  0.80 0  0.24  0  
- p.warm.grass  0.040   5.000   1  0.0500   2     1       0   1      1     0.30000   3  0      0       0    0     1    1.00  0.80 0  0.24  0 
- shrub         0.090  1.0000   1  0.0500   2     1       0   1      1     0.20000   2  0      0       0    0     1    1.00  0.50 0  0.00  0 
- succulents    0.030  0.3100   1  0.0500   8     1       0   1      1     0.10000   2  0      0       0    0     1    1.00  0.00 0  0.00  0
->>>>>>> 544ae970
 
 [end]  # section end
 
