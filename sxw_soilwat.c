--- conflicted
+++ resolved
@@ -26,7 +26,7 @@
  *                 types for internal dynamic matrices and
  *                 other affected variables.  See notes in
  *                 sxw.c.
- *	08/01/2012 - DLM - updated _update_productivity() function 
+ *	08/01/2012 - DLM - updated _update_productivity() function
  *          to use the 3 different VegProds now used in soilwat */
 /********************************************************/
 /********************************************************/
@@ -222,17 +222,14 @@
         vegTypeBiomass[RGroup[g]->veg_prod_type] += bmassg[g];
     }
 
-<<<<<<< HEAD
-    // calculate contribution of a resource group per SOILWAT2 vegetation type
-=======
     // Calculate the cover fraction of each SOILWAT2 vegetation type (sum = 1):
     // here, approximate cover with the contribution of vegetation type biomass
     // to total biomass
     if (GT(totbmass, 0.)) {
-        v->veg[SW_TREES].cov.fCover = (vegTypeBiomass[0] / totbmass);
-        v->veg[SW_SHRUB].cov.fCover = (vegTypeBiomass[1] / totbmass);
-        v->veg[SW_GRASS].cov.fCover = (vegTypeBiomass[2] / totbmass);
-        v->veg[SW_FORBS].cov.fCover = (vegTypeBiomass[3] / totbmass);
+        ForEachVegType(k) {
+          v->veg[k].cov.fCover = vegTypeBiomass[k] / totbmass;
+        }
+
         //TODO: figure how to calculate bareground fraction.
         v->bare_cov.fCover = 0;
     } else {
@@ -245,7 +242,6 @@
 
     // Calculate the biomass contribution of a STEPWAT2 resource group relative
     // to its SOILWAT2 vegetation type
->>>>>>> 24927189
     ForEachGroup(g) {
         // Get biomass of SOILWAT2 vegetation type for current resource group
         tmp = vegTypeBiomass[RGroup[g]->veg_prod_type];
@@ -264,49 +260,14 @@
         ForEachVegType(k) {
             v->veg[k].pct_live[m] = 0.;
             v->veg[k].biomass[m] = 0.;
-            v->veg[k].litter[m] = vegTypeBiomass[k] * _prod_litter[m];
+            v->veg[k].litter[m] = 0.;
         }
 
         if (GT(totbmass, 0.)) {
             ForEachGroup(g) {
-<<<<<<< HEAD
               k = RGroup[g]->veg_prod_type;
               v->veg[k].pct_live[m] += _prod_pctlive[Igp(g, m)] * RGroup[g]->rgroupFractionOfVegTypeBiomass;
-              v->veg[k].biomass[m] += _prod_bmass[Igp(g, m)] * bmassg[g];
-            }
-        }
-    }
-
-    // calculate cover of SOILWAT2 vegetation as biomass contribution
-    if (GT(totbmass, 0.)) {
-        ForEachVegType(k) {
-          v->veg[k].cov.fCover = vegTypeBiomass[k] / totbmass;
-        }
-
-        //TODO: figure how to calculate bareground fraction.
-        v->bare_cov.fCover = 0;
-
-    } else {
-        ForEachVegType(k) {
-            v->veg[k].cov.fCover = 0.0;
-        }
-
-        v->bare_cov.fCover = 1;
-    }
-=======
-                if (1 == RGroup[g]->veg_prod_type) { //tree
-                    v->veg[SW_TREES].pct_live[m] += _prod_pctlive[Igp(g, m)] * RGroup[g]->rgroupFractionOfVegTypeBiomass;
-                    v->veg[SW_TREES].biomass[m] += _prod_bmass[Igp(g, m)] * bmassg[g] / v->veg[SW_TREES].cov.fCover;
-                } else if (2 == RGroup[g]->veg_prod_type) { //shrub
-                    v->veg[SW_SHRUB].pct_live[m] += _prod_pctlive[Igp(g, m)] * RGroup[g]->rgroupFractionOfVegTypeBiomass;
-                    v->veg[SW_SHRUB].biomass[m] += _prod_bmass[Igp(g, m)] * bmassg[g] / v->veg[SW_SHRUB].cov.fCover;
-                } else if (3 == RGroup[g]->veg_prod_type) { //grass
-                    v->veg[SW_GRASS].pct_live[m] += _prod_pctlive[Igp(g, m)] * RGroup[g]->rgroupFractionOfVegTypeBiomass;
-                    v->veg[SW_GRASS].biomass[m] += _prod_bmass[Igp(g, m)] * bmassg[g] / v->veg[SW_GRASS].cov.fCover;
-                } else if (4 == RGroup[g]->veg_prod_type) { //forb
-                    v->veg[SW_FORBS].pct_live[m] += _prod_pctlive[Igp(g, m)] * RGroup[g]->rgroupFractionOfVegTypeBiomass;
-                    v->veg[SW_FORBS].biomass[m] += _prod_bmass[Igp(g, m)] * bmassg[g] / v->veg[SW_FORBS].cov.fCover;
-                }
+              v->veg[k].biomass[m] += _prod_bmass[Igp(g, m)] * bmassg[g] / v->veg[k].cov.fCover;
             }
 
             ForEachVegType(k) {
@@ -314,8 +275,6 @@
             }
         }
     }
-#undef Biomass
->>>>>>> 24927189
 
     Mem_Free(bmassg);
 }