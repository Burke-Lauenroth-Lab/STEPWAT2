--- conflicted
+++ resolved
@@ -7,9 +7,8 @@
  *           all of the "objects" are defined as structures.
  *           You can think of this as the object dictionary
  *           insofar as you would want to have this file
-<<<<<<< HEAD
- *           handy to refer to when perusing the code.
- *
+ *           handy to refer to when perusing the code. */
+/*  History */
  *  History:
  *     6/15/2000 -- INITIAL CODING - cwb
  *     4-Nov-03 (cwb) Added code to handle annuals.
@@ -33,35 +32,7 @@
  *        resource availability). Viability decreases with age
  *        (=1/age), so an array is kept with the last X year's seed
  *        production.  Maximum possible establishment is the sum of the
- *        past years' production, weighted by 1/(seed_age^xdecay).
- */
-=======
- *           handy to refer to when perusing the code. */
-/*  History */
-/*     6/15/2000 -- INITIAL CODING - cwb
- *     4-Nov-03 (cwb) Added code to handle annuals.
-          Annuals are different because they complete all the
-          dynamics of their life cycle in a single time step. Thus the
-          mechanism for establishing and growing individuals and
-          associated variables must be different from perennials. For
-          example, there are no clonal annuals, no multi-year variables
-          (eg max_slow), annualized probability of mortality, etc.
-          Basically, the number of individuals is determined by the
-          available resources and a seedbank mechanism, and the growth
-          rate is simply the proportion of max size (1.0) each indiv
-          can achieve in the current year, computed by maxbio * irate /
-          PR. And of course they all die at the end of the time step.
-
-          The method of establishing annuals is based on the number of
-          viable seeds produced in the previous year and in all years
-          previous up to some limit of age-related viability (eg 10
-          years).  Production of viable seeds is related to this year's
-          resource availability for the group (recall PR is inverse of
-          resource availability). Viability decreases with age
-          (=1/age), so an array is kept with the last X year's seed
-          production.  Maximum possible establishment is the sum of the
           past years' production, weighted by 1/(seed_age^xdecay). */
->>>>>>> 3c9f151a
 /********************************************************/
 /********************************************************/
 
