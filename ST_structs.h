--- conflicted
+++ resolved
@@ -179,14 +179,9 @@
         veg_prod_type,  /* type of VegProd.  1 for tree, 2 for shrub, 3 for grass, 4 for forb */
 		grazingfrq,     /* grazing effect on group at this frequency: <1=prob, >1=# years */
         grazingfreq_startyr;/* start year for grazing frequency*/
-<<<<<<< HEAD
-  SppIndex species[MAX_SPP_PER_GRP]; /*list of spp belonging to this grp*/
+  SppIndex *species; /*list of spp belonging to this grp*/
   RealF baseline_min_res_req,  /* input from table */
         min_res_req,  /* input from table, rescaled if an rgroup is not established */
-=======
-  SppIndex *species; /*list of spp belonging to this grp*/
-  RealF min_res_req,  /* input from table */
->>>>>>> a17a89ef
         max_density,  /* number of mature plants per plot allowed */
         max_per_sqm,  /* convert density and plotsize to max plants/m^2 */
         max_bmass,    /* sum of mature biomass for all species in group */
