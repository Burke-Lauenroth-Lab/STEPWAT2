/********************************************************/
/********************************************************/
/*  Source file: sxw_resource.c
 *  Type: module
 *  Purpose: Compute resource vector for STEPPE based on
 *           transpiration values from SOILWAT.
 *  Dependency:  sxw.c
 *  Application: STEPWAT - plant community dynamics simulator
 *               coupled with the  SOILWAT model. */
/*  History:
 *     (21-May-2002) -- INITIAL CODING - cwb
 *     19-Jun-2003 - cwb - Added RealD (double precision)
 *                 types for internal dynamic matrices and
 *                 other affected variables.  See notes in
 *                 sxw.c. */
/********************************************************/
/********************************************************/

/* =================================================== */
/*                INCLUDES / DEFINES                   */
/* --------------------------------------------------- */

#include <stdio.h>
#include "generic.h"
#include "rands.h"
#include "filefuncs.h"
#include "myMemory.h"
#include "ST_steppe.h"
#include "ST_globals.h"
#include "SW_Defines.h"
#include "sxw.h"
#include "sxw_module.h"
#include "sxw_vars.h"
#include "SW_Control.h"
#include "SW_Site.h"
#include "SW_SoilWater.h"
#include "SW_VegProd.h"
#include "SW_Files.h"
#include "SW_Times.h"
#include "sw_src/pcg/pcg_basic.h"

/*************** Global Variable Declarations ***************/
/***********************************************************/
/* for steppe, see ST_globals.h */

//extern SW_SITE SW_Site;
//extern SW_SOILWAT SW_Soilwat;
//extern SW_VEGPROD SW_VegProd;


/*************** Local Variable Declarations ***************/
/***********************************************************/
/* malloc'ed and maybe read in sxw.c but used here */
/* ----- 3d arrays ------- */
extern
  RealD * _rootsXphen, /* relative roots X phen by layer & group */
        * _roots_active, /*relative to the total roots_phen_lyr_group */
        * _roots_active_rel;


/* ----- 2D arrays ------- */

extern
       /* rgroup by layer */
  RealD * _roots_max,     /* root distribution with depth for STEPPE functional groups, read from input */
        * _roots_active_sum, /* active roots in each month and soil layer for STEPPE functional groups in the current year */

       /* rgroup by period */
        * _phen;          /* phenological activity for each month for STEPPE functional groups, read from input */

extern
  RealF *_resource_cur; /* resources currently available by group*/
        RealF added_transp; /* transpiration added for the current year */

extern
  RealF _bvt;

/* ------ Running Averages ------ */
extern
  transp_t transp_window;

extern 
  pcg32_random_t resource_rng;

// _transp_contribution_by_group() has different behavior for production years and setup years.
// this variable keeps track of what year last year was, to make sure that the year actually
// incremented. If it did NOT, then this is a setup year.
int lastYear;

//void _print_debuginfo(void);

/*************** Local Function Declarations ***************/
/***********************************************************/

static void _transp_contribution_by_group(RealF use_by_group[]);

/***********************************************************/
/****************** Begin Function Code ********************/
/***********************************************************/

void _sxw_root_phen(void) {
/*======================================================*/
/* should only be called once, after root distr. and
 * phenology tables are read
 */

	LyrIndex y;
	GrpIndex g;
	TimeInt p;

	for (y = 0; y < (Globals.grpCount * SXW.NPds * SXW.NTrLyrs); y++)
		_rootsXphen[y] = 0;

	ForEachGroup(g)
	{
		int nLyrs = getNTranspLayers(RGroup[g]->veg_prod_type);
		for (y = 0; y < nLyrs; y++) {
			ForEachTrPeriod(p) {
				_rootsXphen[Iglp(g, y, p)] = _roots_max[Ilg(y, g)] * _phen[Igp(g, p)];
			}
		}
	}
}

void _sxw_update_resource(void) {
/*======================================================*/
/* Determines resources available to each STEPPE functional group each year.
 * The first step is to get the current biomass for each STEPPE functional group.
 * Second, we re-calculate the relative active roots in each layer in each month
 * using the updated functional group biomass. Third, we divide transpiration to
 * each STEPPE functional group based on the matching of active roots in each 
 * soil layer and month with transpiration in each layer and month. Finally, we 
 * scale resources available (cm) to resources in terms of grams of biomass */
  
  RealF *sizes;
  GrpIndex g;
  
  sizes = (RealF *)Mem_Calloc(Globals.max_rgroups, sizeof(RealF), "_sxw_update_resource");

	ForEachGroup(g)
	{
		sizes[g] = 0.;
//printf("_sxw_update_resource()RGroup Name= %s, RGroup[g]->regen_ok=%d \n ", RGroup[g]->name, RGroup[g]->regen_ok);
		if (!RGroup[g]->regen_ok)
			continue;
		sizes[g] = RGroup_GetBiomass(g);
	}
        
        /* Update the active relative roots based on current biomass values */
	_sxw_update_root_tables(sizes);
        
	/* Assign transpiration (resource availability) to each STEPPE functional group */
	_transp_contribution_by_group(_resource_cur);
        
        /* Scale transpiration resources by a constant, bvt, to convert resources 
         * (cm) to biomass that can be supported by those resources (g/cm) */
	ForEachGroup(g)
	{
//printf("for groupName= %smresource_cur prior to multiplication: %f\n",RGroup[g]->name, _resource_cur[g]);
		_resource_cur[g] = _resource_cur[g] * _bvt;
//printf("for groupName= %s, resource_cur post multiplication: %f\n\n",Rgroup[g]->name, _resource_cur[g]);
	}
/* _print_debuginfo(); */
        
        Mem_Free(sizes);
}

void _sxw_update_root_tables( RealF sizes[] ) {
/*======================================================*/
/* Updates the active relative roots array based on sizes, which contains the groups'
 * actual biomass in grams. This array in utilized in partitioning of transpiration
 * (resources) to each STEPPE functional group. */

	GrpIndex g;
	LyrIndex l, nLyrs;
	TimeInt p;
	RealD x;

	/* Set some things to zero where 4 refers to Tree, Shrub, Grass, Forb */
	Mem_Set(_roots_active_sum, 0, NVEGTYPES * SXW.NPds * SXW.NTrLyrs * sizeof(RealD));

        /* Calculate the active roots in each month and soil layer for each STEPPE
         * functional group based on the functional group biomass this year */
	ForEachGroup(g)
	{
		nLyrs = getNTranspLayers(RGroup[g]->veg_prod_type);
		for (l = 0; l < nLyrs; l++) {
			ForEachTrPeriod(p)
			{
				x = _rootsXphen[Iglp(g, l, p)] * sizes[g];
				_roots_active[Iglp(g, l, p)] = x;
				_roots_active_sum[Itlp(RGroup[g]->veg_prod_type, l, p)] += x;
			}
		}
	}

	/* Rescale _roots_active_sum to represent the relative "activity" of a 
         * STEPPE group's roots in a given layer in a given month */
	ForEachGroup(g)
	{
<<<<<<< HEAD
		int nLyrs = getNTranspLayers(RGroup[g]->veg_prod_type);
=======
		nLyrs = getNTranspLayers(RGroup[g]->veg_prod_type);
>>>>>>> 21fd1db5
		for (l = 0; l < nLyrs; l++) {
			ForEachTrPeriod(p)
			{
        RealD sum_all_veg_types = 0;
        for(t = 0; t < NVEGTYPES; ++t){
          sum_all_veg_types += _roots_active_sum[Itlp(t,l,p)];
        }

				_roots_active_rel[Iglp(g, l, p)] =
<<<<<<< HEAD
				ZRO(sum_all_veg_types) ?
						0. :
						_roots_active[Iglp(g, l, p)]
								/ sum_all_veg_types;
=======
					ZRO(_roots_active_sum[Itlp(RGroup[g]->veg_prod_type, l, p)]) ?
						0. :
						_roots_active[Iglp(g, l, p)] / _roots_active_sum[Itlp(RGroup[g]->veg_prod_type, l, p)];
>>>>>>> 21fd1db5
			}
		}
	}

}

static void _transp_contribution_by_group(RealF use_by_group[]) {
    /*======================================================*/
    /* use_by_group is the amount of transpiration (cm) assigned to each STEPPE 
     * functional group. Must call _update_root_tables() before this.
     * Compute each group's amount of transpiration from SOILWAT2
     * based on its biomass, root distribution, and phenological
     * activity. This represents "normal" resources or transpiration each year.
     * In cases where transpiration is significantly below the mean due to low
     * biomass (e.g. fire years), additional transpiration is added. */

    GrpIndex g;
    TimeInt p;
    int nLyrs, t;
    LyrIndex l;
    RealD *transp, proportion_total_resources, average_proportion;
    RealF sumUsedByGroup = 0., sumTranspTotal = 0., TranspRemaining = 0.;
    RealF transp_ratio, added_transp = 0, transp_ratio_sd;

    // year 0 is a set up year. No need to calculate transpiration.
    // if there are multiple iterations the last year will run twice;
    // once for data and once for tear down. The second "last year" is
    // equivalent to year 0.
    if(Globals.currYear == 0 || Globals.currYear == lastYear) {
      transp_window.average = 0;
      transp_window.ratio_average = 0;
      transp_window.sum_of_sqrs = 0;
      if(Globals.transp_window > MAX_WINDOW){
                LogError(logfp, LOGNOTE, "sxw_resource: Transp_window specified in inputs is greater than maximum window.\nInput: %d\nMaximum: %d\nSetting window to %d.\n",Globals.transp_window, MAX_WINDOW,MAX_WINDOW);
                Globals.transp_window = MAX_WINDOW;
      }
      transp_window.size = Globals.transp_window;
      transp_window.oldest_index = 0;
      return; //no point calculating anything since SOILWAT hasn't run
    }

    ForEachGroup(g) //Steppe functional group
    {
        use_by_group[g] = 0.;
<<<<<<< HEAD
        transp = SXW.transpTotal;
=======
        transp = SXW.transpVeg[RGroup[g]->veg_prod_type];
>>>>>>> 21fd1db5

        //Loops through each month and calculates amount of transpiration for each STEPPE functional group
        //according to whether that group has active living roots in each soil layer for each month
        ForEachTrPeriod(p) {
            nLyrs = getNTranspLayers(RGroup[g]->veg_prod_type);
            for (l = 0; l < nLyrs; l++) {
                use_by_group[g] += (RealF) (_roots_active_rel[Iglp(g, l, p)] * transp[Ilp(l, p)]);
            }
        }
        //printf("for groupName= %s, use_by_group[g] in transp= %f \n",RGroup[g]->name,use_by_group[g] );

        sumUsedByGroup += use_by_group[g];
        //printf(" sumUsedByGroup in transp=%f \n",sumUsedByGroup);
    }
    
    // Rescale transpiration based on space (min_res_req)
    ForEachGroup(g){
      if(use_by_group[g] != 0){ //Prevents NaN errors
        //Proportion of total traspiration that this group would recieve without accounting for space
        proportion_total_resources = use_by_group[g] / sumUsedByGroup;
        //Average of the two proportions. This equally weights proportion_total_resources and min_res_req.
        average_proportion = (proportion_total_resources + RGroup[g]->min_res_req) / 2;
        //Recalculate this group's resources.
        use_by_group[g] = sumUsedByGroup * average_proportion;
      }
    }

    //sumUsedByGroup needs to be synced because of potention floating point errors
    sumUsedByGroup = 0;
    ForEachGroup(g){
      sumUsedByGroup += use_by_group[g];
    }
    
    //Very small amounts of transpiration remain and not perfectly partitioned to functional groups.
    //This check makes sure any remaining transpiration is divided proportionately among groups.
    ForEachTrPeriod(p) {
        for (t = 0; t < SXW.NSoLyrs; t++)
            sumTranspTotal += SXW.transpTotal[Ilp(t, p)];
    }

    TranspRemaining = sumTranspTotal - sumUsedByGroup;
    //printf("Total = %f\tUsed = %f\tRemaining = %f\n", sumTranspTotal, sumUsedByGroup, TranspRemaining);

    /* ------------- Begin testing to see if additional transpiration is necessary ------------- */

    transp_ratio = sumTranspTotal / SXW.ppt;

    // Determines if the current year transpiration/ppt is greater than 1 standard deviations away
    // from the mean. If TRUE, add additional transpiration.
    if(transp_window.size >= Globals.currYear) //we need to do a running average
    {
        // add transpiration to the window
        transp_window.transp[transp_window.oldest_index] = sumTranspTotal;
        //update the average
        transp_window.average = get_running_mean(Globals.currYear,transp_window.average, sumTranspTotal);
        //add the ratio value to the window
        transp_window.ratios[transp_window.oldest_index] = transp_ratio;
        //save the last mean. we will need it to calculate the sum of squares
        RealF last_ratio = transp_window.ratio_average;
        //calculate the running mean
        transp_window.ratio_average = get_running_mean(Globals.currYear,transp_window.ratio_average,transp_ratio);
        //calculate the running sum of squares
        RealF ssqr = get_running_sqr(last_ratio, transp_window.ratio_average, transp_ratio);
        //add the calculated sum of squares to the running total
        transp_window.sum_of_sqrs += ssqr;
        //add the calculated sum of squares to the array
        transp_window.SoS_array[transp_window.oldest_index] = ssqr;
        //calculate the standard deviation
        transp_ratio_sd = final_running_sd(Globals.currYear, transp_window.sum_of_sqrs);

    } else { //we need to do a moving window
        //add the new value, subtract the old value from the average;
        transp_window.average += (sumTranspTotal - transp_window.transp[transp_window.oldest_index])/transp_window.size;
        //add the new value, subtract the old value from the ratio average;
        transp_window.ratio_average += (transp_ratio - transp_window.ratios[transp_window.oldest_index])/transp_window.size;
        //put the new transpiration in the window
        transp_window.transp[transp_window.oldest_index] = sumTranspTotal;
        //put the new ratio in the window
        transp_window.ratios[transp_window.oldest_index] = transp_ratio;
        // calculate the new sum of squares value
        RealF ssqr = (transp_ratio - transp_window.ratio_average) * (transp_ratio - transp_window.ratio_average);
        // add the new sum of squares, subtract the old.
        transp_window.sum_of_sqrs += ssqr - transp_window.SoS_array[transp_window.oldest_index];
        // update the sum of squares window.
        transp_window.SoS_array[transp_window.oldest_index] =  ssqr;
        //calculate the standard deviation
        transp_ratio_sd = final_running_sd(transp_window.size, transp_window.sum_of_sqrs);
    }

    //printf("Year %d: ratio = %f, mean = %f, sos = %f sd = %f\n",Globals.currYear,
              // transp_ratio,transp_window.ratio_average, transp_window.sum_of_sqrs, transp_ratio_sd);

    // If this year's transpiration is notably low (1 sd below the mean), add additional transpired water
    if (transp_ratio < (transp_window.ratio_average - 1 * transp_ratio_sd)) {
        //printf("Year %d below 1 sd: ratio = %f, average = %f, sd = %f\n", Globals.currYear,transp_ratio,
                                                          //transp_window.ratio_average, transp_ratio_sd);
            RealF min = transp_window.ratio_average - transp_ratio_sd;
            RealF max = transp_window.ratio_average + transp_ratio_sd;

            // This transpiration will be added 
            added_transp = (1 - transp_ratio / RandUniFloatRange(min, max, &resource_rng)) * transp_window.average;
            if(added_transp < 0){
                LogError(logfp, LOGNOTE, "sxw_resource: Added transpiration less than 0.\n");
            }
            //printf("Year %d:\tTranspiration to add: %f\n",Globals.currYear,add_transp);
            //printf("TranspRemaining: %f\tTranspRemaining+add_transp: %f\n",TranspRemaining,add_transp+TranspRemaining);

            /* -------------------- Recalculate the window including added_transp in the current year -------------------- */
            RealF added_transp_ratio = added_transp / SXW.ppt;
            //add added_transp to the average. This is technically part of the current year, so no need to subtract anything.
            transp_window.average += added_transp/transp_window.size;
            //add added_transp ratio to the ratio average. This is technically part of the current year, so no need to subtract anything.
            transp_window.ratio_average += (added_transp_ratio)/transp_window.size;
            //put the new transpiration in the window. Note: oldest_index has not been incremented, so it points to what was just added
            transp_window.transp[transp_window.oldest_index] += added_transp;
            //put the new ratio in the window. Note: oldest_index has not been incremented, so it points to what was just added
            transp_window.ratios[transp_window.oldest_index] += added_transp_ratio;
            // calculate the new sum of squares value
            RealF totalTranspRatio = (sumTranspTotal + added_transp)/SXW.ppt;
            RealF ssqr = (totalTranspRatio - transp_window.ratio_average) * (totalTranspRatio - transp_window.ratio_average);
            // Subtract the sum of squares calculated above, which was stored in the array. Replace it with what was just calculated.
            transp_window.sum_of_sqrs += ssqr - transp_window.SoS_array[transp_window.oldest_index];
            // replace the sum of squares with what we just calculated
            transp_window.SoS_array[transp_window.oldest_index] =  ssqr;

            //printf("Year %d: ratio = %f, mean = %f, sos = %f\n",Globals.currYear,
               //transp_ratio+added_transp_ratio,transp_window.ratio_average, transp_window.sum_of_sqrs);
            
            /* Adds the additional transpiration to the remaining transpiration 
             * so it can be distributed proportionally to the functional groups. */
            TranspRemaining += added_transp;
    }

    //oldest_index++ accounting for the array bounds
    transp_window.oldest_index = (transp_window.oldest_index + 1) % transp_window.size;

    /* ------------ End testing to see if additional transpiration is necessary ---------- */

    // If there is transpiration this year add the remaining (and added) transpiration to each functional group.
    // Else the sum of transpiration is 0 and for each group there is also zero transpiration.
    if (!ZRO(sumUsedByGroup)) {

        ForEachGroup(g) {
            use_by_group[g] += (use_by_group[g] / sumUsedByGroup) * TranspRemaining;
            //printf("for groupName= %s, after sum use_by_group[g]= %f \n",RGroup[g]->name,use_by_group[g]);
        }
    }
    
    //remember the last year. When setting up for a new iteration the same year will appear twice, and we want to skip it the second time
    lastYear = Globals.currYear; 
}<|MERGE_RESOLUTION|>--- conflicted
+++ resolved
@@ -79,7 +79,7 @@
 extern
   transp_t transp_window;
 
-extern 
+extern
   pcg32_random_t resource_rng;
 
 // _transp_contribution_by_group() has different behavior for production years and setup years.
@@ -128,13 +128,13 @@
  * The first step is to get the current biomass for each STEPPE functional group.
  * Second, we re-calculate the relative active roots in each layer in each month
  * using the updated functional group biomass. Third, we divide transpiration to
- * each STEPPE functional group based on the matching of active roots in each 
- * soil layer and month with transpiration in each layer and month. Finally, we 
+ * each STEPPE functional group based on the matching of active roots in each
+ * soil layer and month with transpiration in each layer and month. Finally, we
  * scale resources available (cm) to resources in terms of grams of biomass */
-  
+
   RealF *sizes;
   GrpIndex g;
-  
+
   sizes = (RealF *)Mem_Calloc(Globals.max_rgroups, sizeof(RealF), "_sxw_update_resource");
 
 	ForEachGroup(g)
@@ -145,14 +145,14 @@
 			continue;
 		sizes[g] = RGroup_GetBiomass(g);
 	}
-        
+
         /* Update the active relative roots based on current biomass values */
 	_sxw_update_root_tables(sizes);
-        
+
 	/* Assign transpiration (resource availability) to each STEPPE functional group */
 	_transp_contribution_by_group(_resource_cur);
-        
-        /* Scale transpiration resources by a constant, bvt, to convert resources 
+
+        /* Scale transpiration resources by a constant, bvt, to convert resources
          * (cm) to biomass that can be supported by those resources (g/cm) */
 	ForEachGroup(g)
 	{
@@ -161,7 +161,7 @@
 //printf("for groupName= %s, resource_cur post multiplication: %f\n\n",Rgroup[g]->name, _resource_cur[g]);
 	}
 /* _print_debuginfo(); */
-        
+
         Mem_Free(sizes);
 }
 
@@ -174,7 +174,8 @@
 	GrpIndex g;
 	LyrIndex l, nLyrs;
 	TimeInt p;
-	RealD x;
+	RealD x, sum_all_veg_types;
+	int t;
 
 	/* Set some things to zero where 4 refers to Tree, Shrub, Grass, Forb */
 	Mem_Set(_roots_active_sum, 0, NVEGTYPES * SXW.NPds * SXW.NTrLyrs * sizeof(RealD));
@@ -194,34 +195,23 @@
 		}
 	}
 
-	/* Rescale _roots_active_sum to represent the relative "activity" of a 
+	/* Rescale _roots_active_sum to represent the relative "activity" of a
          * STEPPE group's roots in a given layer in a given month */
 	ForEachGroup(g)
 	{
-<<<<<<< HEAD
-		int nLyrs = getNTranspLayers(RGroup[g]->veg_prod_type);
-=======
 		nLyrs = getNTranspLayers(RGroup[g]->veg_prod_type);
->>>>>>> 21fd1db5
 		for (l = 0; l < nLyrs; l++) {
 			ForEachTrPeriod(p)
 			{
-        RealD sum_all_veg_types = 0;
-        for(t = 0; t < NVEGTYPES; ++t){
-          sum_all_veg_types += _roots_active_sum[Itlp(t,l,p)];
+        sum_all_veg_types = 0;
+        ForEachVegType(t) {
+          sum_all_veg_types += _roots_active_sum[Itlp(t, l, p)];
         }
 
 				_roots_active_rel[Iglp(g, l, p)] =
-<<<<<<< HEAD
 				ZRO(sum_all_veg_types) ?
 						0. :
-						_roots_active[Iglp(g, l, p)]
-								/ sum_all_veg_types;
-=======
-					ZRO(_roots_active_sum[Itlp(RGroup[g]->veg_prod_type, l, p)]) ?
-						0. :
-						_roots_active[Iglp(g, l, p)] / _roots_active_sum[Itlp(RGroup[g]->veg_prod_type, l, p)];
->>>>>>> 21fd1db5
+						_roots_active[Iglp(g, l, p)] / sum_all_veg_types;
 			}
 		}
 	}
@@ -230,7 +220,7 @@
 
 static void _transp_contribution_by_group(RealF use_by_group[]) {
     /*======================================================*/
-    /* use_by_group is the amount of transpiration (cm) assigned to each STEPPE 
+    /* use_by_group is the amount of transpiration (cm) assigned to each STEPPE
      * functional group. Must call _update_root_tables() before this.
      * Compute each group's amount of transpiration from SOILWAT2
      * based on its biomass, root distribution, and phenological
@@ -266,11 +256,7 @@
     ForEachGroup(g) //Steppe functional group
     {
         use_by_group[g] = 0.;
-<<<<<<< HEAD
         transp = SXW.transpTotal;
-=======
-        transp = SXW.transpVeg[RGroup[g]->veg_prod_type];
->>>>>>> 21fd1db5
 
         //Loops through each month and calculates amount of transpiration for each STEPPE functional group
         //according to whether that group has active living roots in each soil layer for each month
@@ -285,7 +271,7 @@
         sumUsedByGroup += use_by_group[g];
         //printf(" sumUsedByGroup in transp=%f \n",sumUsedByGroup);
     }
-    
+
     // Rescale transpiration based on space (min_res_req)
     ForEachGroup(g){
       if(use_by_group[g] != 0){ //Prevents NaN errors
@@ -303,7 +289,7 @@
     ForEachGroup(g){
       sumUsedByGroup += use_by_group[g];
     }
-    
+
     //Very small amounts of transpiration remain and not perfectly partitioned to functional groups.
     //This check makes sure any remaining transpiration is divided proportionately among groups.
     ForEachTrPeriod(p) {
@@ -370,7 +356,7 @@
             RealF min = transp_window.ratio_average - transp_ratio_sd;
             RealF max = transp_window.ratio_average + transp_ratio_sd;
 
-            // This transpiration will be added 
+            // This transpiration will be added
             added_transp = (1 - transp_ratio / RandUniFloatRange(min, max, &resource_rng)) * transp_window.average;
             if(added_transp < 0){
                 LogError(logfp, LOGNOTE, "sxw_resource: Added transpiration less than 0.\n");
@@ -398,8 +384,8 @@
 
             //printf("Year %d: ratio = %f, mean = %f, sos = %f\n",Globals.currYear,
                //transp_ratio+added_transp_ratio,transp_window.ratio_average, transp_window.sum_of_sqrs);
-            
-            /* Adds the additional transpiration to the remaining transpiration 
+
+            /* Adds the additional transpiration to the remaining transpiration
              * so it can be distributed proportionally to the functional groups. */
             TranspRemaining += added_transp;
     }
@@ -418,7 +404,7 @@
             //printf("for groupName= %s, after sum use_by_group[g]= %f \n",RGroup[g]->name,use_by_group[g]);
         }
     }
-    
+
     //remember the last year. When setting up for a new iteration the same year will appear twice, and we want to skip it the second time
-    lastYear = Globals.currYear; 
+    lastYear = Globals.currYear;
 }