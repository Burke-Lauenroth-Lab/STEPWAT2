--- conflicted
+++ resolved
@@ -202,30 +202,20 @@
      see its use by function _transp_contribution_by_group() */
 	ForEachGroup(g)
 	{
-		int t = RGroup[g]->veg_prod_type-1;
+		nLyrs = getNTranspLayers(RGroup[g]->veg_prod_type);
+		
 		for (l = 0; l < nLyrs; l++) {
 			ForEachTrPeriod(p)
 			{
-<<<<<<< HEAD
-        RealD sum_all_veg_types = 0;
-        for(t = 0; t < NVEGTYPES; ++t){
-          sum_all_veg_types += _roots_active_sum[Itlp(t,l,p)];
-=======
         sum_all_veg_types = 0;
         ForEachVegType(t) {
           sum_all_veg_types += _roots_active_sum[Itlp(t, l, p)];
->>>>>>> d075207c
         }
 
 				_roots_active_rel[Iglp(g, l, p)] =
 				ZRO(sum_all_veg_types) ?
 						0. :
-<<<<<<< HEAD
-						_roots_active[Iglp(g, l, p)] / _roots_active_sum[Itlp(RGroup[g]->veg_prod_type, l, p)];
-								/ sum_all_veg_types;
-=======
 						_roots_active[Iglp(g, l, p)] / sum_all_veg_types;
->>>>>>> d075207c
 			}
 		}
 	}
@@ -270,21 +260,14 @@
     ForEachGroup(g) //Steppe functional group
     {
         use_by_group[g] = 0.;
-<<<<<<< HEAD
-        t = RGroup[g]->veg_prod_type - 1;
-=======
->>>>>>> d075207c
         transp = SXW.transpTotal;
 
         //Loops through each month and calculates amount of transpiration for each STEPPE functional group
         //according to whether that group has active living roots in each soil layer for each month
-<<<<<<< HEAD
-=======
         /* Details: for each soil layer `l` and each month (trperiod) `p`, the
            sum of `_roots_active_rel[Iglp(g, l, p)]` across rgroups `g` must
            be 1; only if they sum to 1, can they can be used as proper weights
            for `transp[Ilp(l, p)]` to be split up among rgroups */
->>>>>>> d075207c
         ForEachTrPeriod(p) {
             nLyrs = getNTranspLayers(RGroup[g]->veg_prod_type);
             for (l = 0; l < nLyrs; l++) {
@@ -296,7 +279,7 @@
         sumUsedByGroup += use_by_group[g];
         //printf(" sumUsedByGroup in transp=%f \n",sumUsedByGroup);
     }
-    
+
     // Rescale transpiration based on space (min_res_req)
     ForEachGroup(g){
       if(use_by_group[g] != 0){ //Prevents NaN errors
@@ -309,31 +292,12 @@
       }
     }
 
-<<<<<<< HEAD
-=======
-    // Rescale transpiration based on space (min_res_req)
-    ForEachGroup(g){
-      if(use_by_group[g] != 0){ //Prevents NaN errors
-        //Proportion of total traspiration that this group would recieve without accounting for space
-        proportion_total_resources = use_by_group[g] / sumUsedByGroup;
-        //Average of the two proportions. This equally weights proportion_total_resources and min_res_req.
-        average_proportion = (proportion_total_resources + RGroup[g]->min_res_req) / 2;
-        //Recalculate this group's resources.
-        use_by_group[g] = sumUsedByGroup * average_proportion;
-      }
-    }
-
->>>>>>> d075207c
     //sumUsedByGroup needs to be synced because of potention floating point errors
     sumUsedByGroup = 0;
     ForEachGroup(g){
       sumUsedByGroup += use_by_group[g];
     }
-<<<<<<< HEAD
-    
-=======
-
->>>>>>> d075207c
+
     //Very small amounts of transpiration remain and not perfectly partitioned to functional groups.
     //This check makes sure any remaining transpiration is divided proportionately among groups.
     ForEachTrPeriod(p) {
@@ -342,10 +306,6 @@
     }
 
     TranspRemaining = sumTranspTotal - sumUsedByGroup;
-<<<<<<< HEAD
-    //printf("Total = %f\tUsed = %f\tRemaining = %f\n", sumTranspTotal, sumUsedByGroup, TranspRemaining);
-=======
->>>>>>> d075207c
 
     /* ------------- Begin testing to see if additional transpiration is necessary ------------- */
 
