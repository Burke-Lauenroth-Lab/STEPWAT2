/********************************************************/
/********************************************************/
/*  Source file: sxw.c
 *  Type: module
 *  Purpose: Interface module for the STEPPE to SOILWAT
 *           data flow.  Oversees transformation of
 *           data from STEPPE to SOILWAT.
 *  Calls:  sxw2wat.c */
/*  Application: STEPWAT - plant community dynamics simulator
 *  coupled with the  SOILWAT model. */
/*  History */
/*     (9-May-2002) -- INITIAL CODING - cwb
 *     28-Feb-02 - cwb - The model runs but plants die
 *         soon after establishment in a way that suggests
 *         chronic stretching of resources.  At this time
 *         I'm setting the input to soilwat to be based on
 *         full-sized plants to provide maximum typical
 *         transpiration and interpreting that as "available"
 *         resource. Requires the addition of a new array to
 *         hold the summation of the maximum (mature) biomass
 *         of each group _Grp_BMass[].  The only affected routines
 *         in this file are SXW_Init() and SXW_Run_SOILWAT().
 *         But see also sxw_soilwat.c.
 *      18-Jun-03 - cwb - Solved the basic problem above but
 *         we're still getting rapid increase in PR.  Stepping
 *         through the code and comparing with the spreadsheet
 *         suggests rounding errors in the internal matrices that
 *         perform the decomposition of transpiration to per-group
 *         transpiration values, so I'm making those arrays
 *         double precision with the RealD typedef.  This has
 *         the potential to cause bugs in dynamic memory
 *         routines, so pay attention to which arrays are
 *         defined with double vs single precision and take
 *         appropriate casting measures.
 *	07-16-12 (DLM) - made a ton of changes to try and
 *          get it to compile with the new updated version of soilwat (version 23) */
/********************************************************/
/********************************************************/

/* =================================================== */
/*                INCLUDES / DEFINES                   */
/* --------------------------------------------------- */

#include <stdio.h>
#include <stdlib.h>
#include <string.h>
#include "generic.h"
#include "filefuncs.h"
#include "myMemory.h"
#include "ST_steppe.h"
#include "ST_globals.h"
#include "SW_Defines.h"
#include "sxw.h"
#include "sxw_funcs.h"
#include "sxw_module.h"
#include "sw_src/SW_Control.h"
#include "sw_src/SW_Model.h"
#include "sw_src/SW_VegProd.h"
#include "sw_src/SW_Carbon.h"
#include "sw_src/SW_Site.h"
#include "sw_src/SW_SoilWater.h"
#include "sw_src/SW_Files.h"
#include "sw_src/SW_Weather.h"
#include "sw_src/SW_Markov.h"
#include "sw_src/SW_Output.h"
#include "sw_src/rands.h"
#include "sw_src/pcg/pcg_basic.h"


/*************** Global Variable Declarations ***************/
/***********************************************************/
SXW_t* SXW;

extern SW_SITE SW_Site;
extern SW_MODEL SW_Model;
extern SW_VEGPROD SW_VegProd;
extern SW_WEATHER SW_Weather;
extern SW_MARKOV SW_Markov;
//extern SW_SOILWAT SW_Soilwat;

// defined in `SW_Output.c`:
extern Bool prepare_IterationSummary;
extern Bool storeAllIterations;

/*************** Module/Local Variable Declarations ***************/
/***********************************************************/
/* these are initialized and maybe populated here but are used
 * in sxw_resource.c so they aren't declared static.
 */
<<<<<<< HEAD
=======
/* ----- 3d arrays ------- */
RealD * _rootsXphen, /* relative roots X phen in each lyr,grp,pd */
      * _roots_active, /* "active" in terms of size and phenology */
      * _roots_active_rel;


/* ----- 2D arrays ------- */
/* malloc'ed here for consistency but only used */
/* in sxw_resource.c and sxw_soilwat.c */

     /* rgroup by layer, ie, group-level values */
RealD * _roots_max,     /* read from root distr. file */
      * _roots_active_sum, /* used in sxw_resource */

     /* rgroup by period */
      * _phen;          /* phenology read from file */

/* simple vectors hold the resource information for each group */
/* curr/equ gives the available/required ratio */
RealF *_resource_cur; /*[MAX_RGROUPS];*/  /* current resource availability for each STEPPE functional type */

>>>>>>> a17a89ef
// Window of transpiration used by _transp_contribution_by_group() in sxw_resource.c
// "Window" refers to the number of years over which transpiration data is averaged.
transp_t* transp_window;
pcg32_random_t resource_rng; //rng for swx_resource.c functions.
SXW_resourceType* SXWResources;

<<<<<<< HEAD
#ifdef SXW_BYMAXSIZE
/* addition to meet changes specified at the top of the file */
RealF _Grp_BMass[MAX_RGROUPS];
#endif
=======
/* and one vector for the production constants */
RealD _prod_litter[MAX_MONTHS];
RealD * _prod_bmass;
RealD * _prod_pctlive;

RealF _bvt;  /* ratio of biomass/m2 / transp/m2 */
>>>>>>> a17a89ef

/* These are only used here so they are static.  */
// static char inbuf[FILENAME_MAX];   /* reusable input buffer */
static char _swOutDefName[FILENAME_MAX];
static char *MyFileName;
static char **_sxwfiles[SXW_NFILES];
static char _debugout[256];
static TimeInt _debugyrs[100], _debugyrs_cnt;


/*************** Local Function Declarations ***************/
/***********************************************************/

static void _allocate_memory(void);
static void _read_files( void );
static void _read_roots_max(void);
static void _read_phen(void);
static void _read_prod(void);
static void _read_bvt(void);
static void _read_watin(void);
static void _make_arrays(void);
static void _make_roots_arrays(void);
static void _make_phen_arrays(void);
static void _make_prod_arrays(void);
static void _make_transp_arrays(void);
static void _read_debugfile(void);
void _print_debuginfo(void);
void debugCleanUp(void);
static void _make_swc_array(void);
static void SXW_SW_Setup_Echo(void);
static void SXW_Reinit(void);

//these last four functions are to be used in ST_grid.c
void load_sxw_memory( RealD * grid_roots_max, RealD* grid_rootsXphen, RealD* grid_roots_active, RealD* grid_roots_active_rel, RealD* grid_roots_active_sum, RealD* grid_phen, RealD* grid_prod_bmass, RealD* grid_prod_pctlive );
void save_sxw_memory( RealD * grid_roots_max, RealD* grid_rootsXphen, RealD* grid_roots_active, RealD* grid_roots_active_rel, RealD* grid_roots_active_sum, RealD* grid_phen, RealD* grid_prod_bmass, RealD* grid_prod_pctlive );
void free_sxw_memory( void );
void _deallocate_memory(void);

void copy_sxw_variables(SXW_t* newSXW, SXW_resourceType* newSXWResources, transp_t* newTransp_window);

/****************** Begin Function Code ********************/
/***********************************************************/
void SXW_Init( Bool init_SW, char *f_roots ) {
  /* read SOILWAT's input files and initialize some variables */
  /* The shorthand table dimensions are set at the point
   * at which they become defined in _read_files().
   *
   * 2/14/03 - cwb - Added the summation for each group's biomass
   *     as per the notes at the top of the file.
   *
   * 2/21/15 - rjm - new param f_roots is a replacement for the regular
   * 	roots file. This is for the gridded version where soils needs to
   * 	match sxwroots.in
   */
	char roots[MAX_FILENAMESIZE] = { '\0' };
        
        _resource_cur = (RealF *)Mem_Calloc(Globals.max_rgroups, sizeof(RealF), "SXW_Init");

	RandSeed(Globals->randseed, &resource_rng);

	/* If we are running gridded mode we do not need to allocate any memory
	   because allocate_gridCells() in ST_grid did it for us. */
	if(!UseGrid){
		_allocate_memory(); //Allocate memory for all local pointers
	}

<<<<<<< HEAD
#ifdef SXW_BYMAXSIZE
   GrpIndex rg; SppIndex sp;
   /* Sum each group's maximum biomass */
   ForEachGroup(rg) _Grp_BMass[rg] = 0.0;
   ForEachSpecies(sp)
     _Grp_BMass[Species[sp]->res_grp] += Species[sp]->mature_biomass;
   /* end code 2/14/03 */
#endif

   _sxwfiles[0] = &SXW->f_roots;
   _sxwfiles[1] = &SXW->f_phen;
   _sxwfiles[2] = &SXW->f_bvt;
   _sxwfiles[3] = &SXW->f_prod;
   _sxwfiles[4] = &SXW->f_watin;
=======
   _sxwfiles[0] = &SXW.f_roots;
   _sxwfiles[1] = &SXW.f_phen;
   _sxwfiles[2] = &SXW.f_bvt;
   _sxwfiles[3] = &SXW.f_prod;
   _sxwfiles[4] = &SXW.f_watin;
>>>>>>> a17a89ef

  SXW->debugfile = NULL;
  SXW->NGrps = Globals->grpCount;

  _read_files();
  if(f_roots != NULL) {
	  //Copy the directory for the sxwroots files
	  strcpy(roots, DirName(*_sxwfiles[0]));
	  strcat(roots, f_roots);
	  Mem_Free(*_sxwfiles[0]);
	  _sxwfiles[0] = &SXW->f_roots;
	  *_sxwfiles[0] = Str_Dup(roots);
  }
  SXW->NPds = MAX_MONTHS;
  _read_watin();

  if (SXW->debugfile)
	  _read_debugfile();


  if (init_SW)
  {
		SXW_Reinit();
  }

  SXW->NTrLyrs = SW_Site.n_transp_lyrs[0];
  if(SW_Site.n_transp_lyrs[1] > SXW->NTrLyrs)
  	SXW->NTrLyrs = SW_Site.n_transp_lyrs[1];
  if(SW_Site.n_transp_lyrs[3] > SXW->NTrLyrs)
  	SXW->NTrLyrs = SW_Site.n_transp_lyrs[3];
  if(SW_Site.n_transp_lyrs[2] > SXW->NTrLyrs)
	  SXW->NTrLyrs = SW_Site.n_transp_lyrs[2];

  SXW->NSoLyrs = SW_Site.n_layers;

  printf("Number of layers: %d\n", SW_Site.n_layers);
  printf("Number of iterations: %d\n", Globals->runModelIterations);
  printf("Number of years: %d\n", Globals->runModelYears);

  _make_arrays();

  _read_roots_max();
  _read_phen();
  _read_prod();
  _read_bvt();    /* 12/29/03 */

  _sxw_root_phen();

#ifdef TESTING
  _sxw_test();
  exit(0);
#endif
}

/**
		@brief This function initializes and allocates SOILWAT2 structures,
		and reads SOIILWAT2 inputs.
 */
static void SXW_Reinit(void) {
	char *temp;

	temp = strdup(SXW->f_watin);
	SW_CTL_init_model(temp);
	SW_CTL_obtain_inputs();
	SW_OUT_set_SXWrequests();
  free(temp);
}


/**
		@brief This function resets the model to default conditions

		It clears SOILWAT2-memory, initializes and allocates SOILWAT2 structures,
		and reads SOIILWAT2 inputs.

		However, it does **not** reset memory allocated by
		`setGlobalSTEPWAT2_OutputVariables` because those variables are carrying
		over from one STEPWAT2 iteration to the next. They are only de-allocated
		at the end of an entire STEPWAT2 run (see `ST_main.c/main()`).
 */
void SXW_Reset(void) {
	SW_CTL_clear_model(FALSE); // don't reset output arrays
	SXW_Reinit();
}

void SXW_InitPlot (void) {
/*======================================================*/
/* Call this from main::Plot_Init() after killing everything
 * so the sxw tables will be reset.
 */

	_sxw_sw_clear_transp();
	_sxw_update_resource();
}


void SXW_Run_SOILWAT (void) {
/*======================================================*/
/* need to update the resource vectors and set up the
 * ppt and temp (environs) here before calling
 * Env_Generate() and rgroup_Establish() in main().
 *
 * 2/28/2003 - cwb - adding changes mentioned at top of file.
 * 3/31/2003 - cwb - because we're always running soilwat to
 *             emulate full-size plants, computing roots etc
 *             gets done once during init plot.
 */

	GrpIndex g;
	RealF *sizes;
        
        sizes = (RealF *)Mem_Calloc(Globals.max_rgroups, sizeof(RealF), "SXW_Run_SOILWAT");
        
	/* compute production values for transp based on current plant sizes */
	ForEachGroup(g)
	sizes[g] = RGroup_GetBiomass(g);
	_sxw_sw_setup(sizes);

        // Initialize `SXW` values for current year's run:
	SXW->aet = 0.; /* used to be in sw_setup() but it needs clearing each run */

	//SXW_SW_Setup_Echo();
	_sxw_sw_run();

	/* Now compute resource availability for each STEPPE functional group */
	_sxw_update_resource();

	/* Set annual precipitation and annual temperature */
	_sxw_set_environs();
        
        Mem_Free(sizes);
}

void SXW_SW_Setup_Echo(void) {
	char name[256] = {0};
	strcat(name, _debugout);
	FILE *f = OpenFile(strcat(name, ".input.out"), "a");
	int i;
	fprintf(f, "\n================== %d ==============================\n", SW_Model.year);
	fprintf(f,"Fractions Grass:%f Shrub:%f Tree:%f Forb:%f BareGround:%f\n", SW_VegProd.veg[3].cov.fCover, SW_VegProd.veg[1].cov.fCover, SW_VegProd.veg[0].cov.fCover, SW_VegProd.veg[2].cov.fCover, SW_VegProd.bare_cov.fCover);
	fprintf(f,"Monthly Production Values\n");
	fprintf(f,"Grass\n");
	fprintf(f,"Month\tLitter\tBiomass\tPLive\tLAI_conv\n");
	for (i = 0; i < 12; i++) {
		fprintf(f,"%u\t%f\t%f\t%f\t%f\n", i + 1, SW_VegProd.veg[3].litter[i],
				SW_VegProd.veg[3].biomass[i], SW_VegProd.veg[3].pct_live[i],
				SW_VegProd.veg[3].lai_conv[i]);
	}

	fprintf(f,"Shrub\n");
	fprintf(f,"Month\tLitter\tBiomass\tPLive\tLAI_conv\n");
	for (i = 0; i < 12; i++) {
		fprintf(f,"%u\t%f\t%f\t%f\t%f\n", i + 1, SW_VegProd.veg[1].litter[i],
				SW_VegProd.veg[1].biomass[i], SW_VegProd.veg[1].pct_live[i],
				SW_VegProd.veg[1].lai_conv[i]);
	}

	fprintf(f,"Tree\n");
	fprintf(f,"Month\tLitter\tBiomass\tPLive\tLAI_conv\n");
	for (i = 0; i < 12; i++) {
		fprintf(f,"%u\t%f\t%f\t%f\t%f\n", i + 1, SW_VegProd.veg[0].litter[i],
				SW_VegProd.veg[0].biomass[i], SW_VegProd.veg[0].pct_live[i],
				SW_VegProd.veg[0].lai_conv[i]);
	}

	fprintf(f,"Forb\n");
	fprintf(f,"Month\tLitter\tBiomass\tPLive\tLAI_conv\n");
	for (i = 0; i < 12; i++) {
		fprintf(f,"%u\t%f\t%f\t%f\t%f\n", i + 1, SW_VegProd.veg[2].litter[i],
				SW_VegProd.veg[2].biomass[i], SW_VegProd.veg[2].pct_live[i],
				SW_VegProd.veg[2].lai_conv[i]);
	}

	SW_SITE *s = &SW_Site;
	fprintf(f,"Soils Transp_coeff\n");
	fprintf(f,"Forb\tTree\tShrub\tGrass\n");
	ForEachSoilLayer(i)
	{// %u %u %u %u s->lyr[i]->my_transp_rgn_forb, s->lyr[i]->my_transp_rgn_tree, s->lyr[i]->my_transp_rgn_shrub, s->lyr[i]->my_transp_rgn_grass
		fprintf(f,"%6.2f %6.2f %6.2f %6.2f\n", s->lyr[i]->transp_coeff[2], s->lyr[i]->transp_coeff[0], s->lyr[i]->transp_coeff[1], s->lyr[i]->transp_coeff[3]);
	}

  // adding values to sxw structure for use in ST_stats.c
  /*SXW->grass_cover = SW_VegProd.grass.conv_stcr;
  SXW->shrub_cover = SW_VegProd.shrub.conv_stcr;
  SXW->tree_cover = SW_VegProd.tree.conv_stcr;
  SXW->forbs_cover = SW_VegProd.forb.conv_stcr;*/


	fprintf(f, "\n");
	CloseFile(&f);
}

<<<<<<< HEAD
RealF SXW_GetPR( GrpIndex rg) {
/*======================================================*/
/* see _sxw_update_resource() for _resource_cur[]
This function is no longer utilized, SXW_GetResource has replaced it
_resource_pr is no longer used as a parameter. We remain the code for the time being
KAP 7/20/2016
*/
	RealF pr = ZRO(SXWResources->_resource_pr[rg]) ? 0.0 : 1. / SXWResources->_resource_pr[rg];
	return pr;
	//return pr > 10 ? 10 : pr;
}

=======
>>>>>>> a17a89ef
RealF SXW_GetTranspiration( GrpIndex rg) {
/*======================================================*/
/* see _sxw_update_resource() for _resource_cur[]
*/
	//printf("SXW_GetTranspiration _resource_cur[%d] = %.5f \n", rg, _resource_cur[rg]);
	return SXWResources->_resource_cur[rg];
}

void SXW_PrintDebug(Bool cleanup) {
/*======================================================*/
	TimeInt i;
	static Bool beenhere = FALSE;

	if(cleanup) {
		debugCleanUp();
	} else {
		for (i = 0; i < _debugyrs_cnt; i++) {
			if (SW_Model.year == _debugyrs[i]) {
				SXW_SW_Setup_Echo();
				_print_debuginfo();
				break;
			}
		}
		if (!beenhere) {
			beenhere = TRUE;
			insertInfo();
			insertSXWPhen();
			insertSXWProd();
			insertRootsXphen(SXWResources->_rootsXphen);
		}
		insertInputVars();
		insertInputProd();
		insertInputSoils();
		insertOutputVars(SXWResources->_resource_cur, transp_window->added_transp);
		insertRgroupInfo(SXWResources->_resource_cur);
		insertOutputProd(&SW_VegProd);
		insertRootsSum(SXWResources->_roots_active_sum);
		insertRootsRelative(SXWResources->_roots_active_rel);
		insertTranspiration();
		insertSWCBulk();
	}
}

/* Allocate memory for sxw local variables. This should only be called once per simulation. */
static void _allocate_memory(void){
	transp_window = (transp_t*) Mem_Calloc(1, sizeof(transp_t), "_allocate_memory: transp_window");

	/* Set the size of our transpiration window. */
	if(Globals->transp_window > MAX_WINDOW){
		LogError(logfp, LOGWARN, "Requested transp_window (%d) > %d. Setting transp_window to %d.", 
		         Globals->transp_window, MAX_WINDOW, MAX_WINDOW);
		transp_window->size = MAX_WINDOW;
	} else {
		transp_window->size = Globals->transp_window;
	}

	transp_window->ratios = (RealF*) Mem_Calloc(transp_window->size, sizeof(RealF), "_allocate_memory: transp_window->ratios");
	transp_window->transp = (RealF*) Mem_Calloc(transp_window->size, sizeof(RealF), "_allocate_memory: transp_window->transp");
	transp_window->SoS_array = (RealF*) Mem_Calloc(transp_window->size, sizeof(RealF), "_allocate_memory: transp_window->SoS_array");

	SXW = (SXW_t*) Mem_Calloc(1, sizeof(SXW_t), "_allocate_memory: SXW");
	SXWResources = (SXW_resourceType*) Mem_Calloc(1, sizeof(SXW_resourceType), "_allocate_memory: SXWResources");
}

/* Deallocate any sxw local pointers. When running the non-gridded mode
 * there is no need to call this since we only have one transp_window variable */
void _deallocate_memory(void){
	Mem_Free(transp_window->ratios);
	Mem_Free(transp_window->transp);
	Mem_Free(transp_window->SoS_array);
	Mem_Free(transp_window);

	Mem_Free(SXW);
	Mem_Free(SXWResources);
}

/* Shallow copy variables into the local sxw variables. */
void copy_sxw_variables(SXW_t* newSXW, SXW_resourceType* newSXWResources, transp_t* newTransp_window){
	SXW = newSXW;
	SXWResources = newSXWResources;
	transp_window = newTransp_window;
}

static void  _read_files( void ) {
/*======================================================*/
  /* read list of input files.   */
  FILE *fin;
  int i, nfiles = SXW_NFILES;

  SXW->f_files = Parm_name(F_SXW);  /* aliased */
  MyFileName = SXW->f_files;
  fin = OpenFile(MyFileName,"r");

  for(i=0; i < nfiles; i++) {
    if (!GetALine(fin, inbuf)) break;
    *_sxwfiles[i] = Str_Dup(Str_TrimLeftQ(inbuf));
  }

  if (i < nfiles) {
    LogError(logfp, LOGFATAL, "STEPWAT: %s: Insufficient files found",
            MyFileName);
  }

  CloseFile(&fin);


}

static void  _read_roots_max(void) {
/*======================================================*/
	GrpIndex g;
	int cnt = 0, lyr;
	char *p;
	char *name;
	FILE *fp;
        
        name = (char *)Mem_Calloc(Globals.max_groupnamelen + 1, sizeof(char), "_read_roots_max");

	MyFileName = SXW->f_roots;
	fp = OpenFile(MyFileName, "r");

	while (GetALine(fp, inbuf)) {
		p = strtok(inbuf, " \t"); /* g'teed to work via GetALine() */

		if ((g = RGroup_Name2Index(p)) < 0) {
			LogError(logfp, LOGFATAL, "%s: Invalid group name (%s) found.",
					MyFileName, p);
		}
		strcpy(name, p);
		cnt++;
		lyr = 0;
		while ((p = strtok(NULL, " \t"))) {
			SXWResources->_roots_max[Ilg(lyr, g)] = atof(p);
			lyr++;
		}
		if (lyr != SXW->NTrLyrs) {
			LogError(logfp, LOGFATAL,
					"%s: Group : %s : Missing layer values. Match up with soils.in file. Include zeros if necessary. Layers needed %u. Layers defined %u",
					MyFileName, name, SXW->NTrLyrs, lyr);
		}
	}

	if (cnt < Globals->grpCount) {
		LogError(logfp, LOGFATAL, "%s: Not enough valid groups found.",
				MyFileName);
	}

	CloseFile(&fp);
        
        Mem_Free(name);
}

static void _read_phen(void) {
/*======================================================*/

  GrpIndex g;
  IntUS cnt=0;
  TimeInt m;
  char *p;
  FILE *fp;

  MyFileName = SXW->f_phen;
  fp = OpenFile(MyFileName,"r");


  while( GetALine(fp, inbuf) ) {
    p = strtok(inbuf," \t"); /* g'teed to work via GetALine() */

    if ( (g=RGroup_Name2Index(p)) <0 ) {
      LogError(logfp, LOGFATAL,
               "%s: Invalid group name (%s) found.", MyFileName, p);
    }
    cnt++;
    m = Jan;
    while ((p=strtok(NULL," \t")) ) {
      if (m > Dec) {
        LogError(logfp, LOGFATAL,
                 "%s: More than 12 months of data found.", MyFileName);
      }
      SXWResources->_phen[Igp(g,m)] = atof(p);
      m++;
    }

  }

  if (cnt < Globals->grpCount) {
    LogError(logfp, LOGFATAL,
             "%s: Not enough valid groups found.", MyFileName);
  }

  CloseFile(&fp);

}

static void _read_bvt(void) {
/*======================================================*/
/* read two numbers, biomass (g/m2) and
 * transpiration (cm/m2) for that biomass to construct a
 * simple linear relationship that gives g biomass / cm transp
 * per m2.
 */

  FILE *fp;
  RealF bmass, transp;

  MyFileName = SXW->f_bvt;
  fp = OpenFile(MyFileName,"r");

  GetALine(fp, inbuf);
  bmass = atof(inbuf);

  GetALine(fp, inbuf);
  transp = atof(inbuf);


  CloseFile(&fp);

  SXWResources->_bvt = bmass / transp;

}


static void _read_prod(void) {
	int x;
	FILE *fp;
	TimeInt mon = Jan;

	GrpIndex g;
	IntUS cnt = 0;
	char *p;
	char * pch;
	MyFileName = SXW->f_prod;
	fp = OpenFile(MyFileName, "r");

	while (GetALine(fp, inbuf)) {
		x = sscanf(inbuf, "%lf", &SXWResources->_prod_litter[mon]);
		if (x < 1) {
			LogError(logfp, LOGFATAL, "%s: invalid record for litter %d.", MyFileName,
					mon + 1);
		}

		if (++mon > Dec)
			break;
	}

	if (mon <= Dec) {
		LogError(logfp, LOGWARN,
				"%s: No Veg Production values found after month %d", MyFileName,
				mon + 1);
	}

	GetALine(fp,inbuf); /* toss [end] keyword */
	mon = Jan;

	while (GetALine(fp, inbuf)) {
		pch = strstr(inbuf, "[end]");
		if(pch != NULL)
			break;
		p = strtok(inbuf, " \t"); /* g'teed to work via GetALine() */

		if ((g = RGroup_Name2Index(p)) < 0) {
			LogError(logfp, LOGFATAL, "%s: Invalid group name for biomass (%s) found.",
					MyFileName, p);
		}
		mon = Jan;
		while ((p = strtok(NULL, " \t"))) {
			if (mon > Dec) {
				LogError(logfp, LOGFATAL,
						"%s: More than 12 months of data found.", MyFileName);
			}
			SXWResources->_prod_bmass[Igp(g, mon)] = atof(p);
			mon++;
		}
		cnt++;
		if(cnt == SXW->NGrps)
			break;
	}

	if (cnt < Globals->grpCount) {
		LogError(logfp, LOGFATAL, "%s: Not enough valid groups found.",
				MyFileName);
	}


	GetALine(fp, inbuf); /* toss [end] keyword */
	mon = Jan;
	cnt=0;

	while (GetALine(fp, inbuf)) {
		pch = strstr(inbuf, "[end]");
		if (pch != NULL)
			break;
		p = strtok(inbuf, " \t"); /* g'teed to work via GetALine() */

		if ((g = RGroup_Name2Index(p)) < 0) {
			LogError(logfp, LOGFATAL,
					"%s: Invalid group name for pctlive (%s) found.",
					MyFileName, p);
		}
		mon = Jan;
		while ((p = strtok(NULL, " \t"))) {
			if (mon > Dec) {
				LogError(logfp, LOGFATAL,
						"%s: More than 12 months of data found.", MyFileName);
			}
			SXWResources->_prod_pctlive[Igp(g, mon)] = atof(p);
			mon++;
		}
		cnt++;
		if (cnt == SXW->NGrps)
			break;
	}

	if (cnt < Globals->grpCount) {
		LogError(logfp, LOGFATAL, "%s: Not enough valid groups found.",
				MyFileName);
	}

	GetALine(fp, inbuf); /* toss [end] keyword */
	CloseFile(&fp);
}

static void _read_watin(void) {
/*======================================================*/
/* get the name of the soilwat output definition file.  */
/* assume that there is no path prepended to the file
 * specification in the SOILWAT input files.  It might be
 * nice to allow relative paths, but there's really no need
 * for it as far as the STEPWAT program is concerned because
 * all the SOILWAT input files should be in one directory
 * and that is defined in sxw.in.  Thus, we'll treat the
 * outsetup.in filename as though it has no dirname and
 * append it to the soilwat input dirname.
 */
   FILE *f;
   int lineno = 0;
   Bool found = FALSE;

   MyFileName = SXW->f_watin;
   f = OpenFile(MyFileName, "r");


   while( GetALine(f, inbuf) ) {
     if (++lineno == (eOutput + 2)) {
       strcpy(_swOutDefName, DirName(SXW->f_watin));
       strcat(_swOutDefName, inbuf);
       found = TRUE;
       break;
     }
   }
   CloseFile(&f);

   if (!found) {
     LogError(logfp, LOGFATAL,
              "%s: Too few files (%d)", MyFileName, lineno);
   }

}

static void _make_arrays(void) {
/*======================================================*/
/* central point to make all dynamically allocated arrays
 * now that the dimensions are known.
 */
	_make_roots_arrays();
	_make_phen_arrays();
	_make_prod_arrays();
	_make_transp_arrays();
	_make_swc_array();
}

static void _make_roots_arrays(void) {
/*======================================================*/
  int size;
  char *fstr = "_make_roots_array()";

  size  = SXW->NGrps * SXW->NTrLyrs;
  SXWResources->_roots_max     = (RealD *) Mem_Calloc(size, sizeof(RealD), fstr);

  size = SXW->NGrps * SXW->NPds * SXW->NTrLyrs;
  SXWResources->_rootsXphen       = (RealD *) Mem_Calloc(size, sizeof(RealD), fstr);
  SXWResources->_roots_active     = (RealD *) Mem_Calloc(size, sizeof(RealD), fstr);
  SXWResources->_roots_active_rel = (RealD *) Mem_Calloc(size, sizeof(RealD), fstr);

  //4 - Grass,Frob,Tree,Shrub
  size = NVEGTYPES * SXW->NPds * SXW->NTrLyrs;
  SXWResources->_roots_active_sum = (RealD *) Mem_Calloc(size, sizeof(RealD), fstr);
}

static void _make_phen_arrays(void) {
/*======================================================*/
  int size;
  char *fstr = "_make_phen_arrays()";

  size = SXW->NGrps * MAX_MONTHS;
  SXWResources->_phen = (RealD *) Mem_Calloc(size, sizeof(RealD), fstr);

}

static void _make_prod_arrays(void) {
	int size;
	char *fstr = "_make_phen_arrays()";

	size = SXW->NGrps * MAX_MONTHS;
	SXWResources->_prod_bmass = (RealD *) Mem_Calloc(size, sizeof(RealD), fstr);
	SXWResources->_prod_pctlive = (RealD *) Mem_Calloc(size, sizeof(RealD), fstr);
}

static void _make_transp_arrays(void) {
/*======================================================*/
/* SXW->transp holds year-to-year values and is populated in SOILWAT.
 * both are indexed by the macro Ilp().
 */
	char *fstr = "_make_transp_array()";
	int size, k;

  size = SXW->NPds * SXW->NSoLyrs; // monthly values for each soil layer
	SXW->transpTotal = (RealD *) Mem_Calloc(size, sizeof(RealD), fstr);

	ForEachVegType(k) {
		SXW->transpVeg[k] = (RealD *) Mem_Calloc(size, sizeof(RealD), fstr);
	}
}

static void _make_swc_array(void) {
/*======================================================*/
/* SXW->swc holds year-to-year values and is populated in SOILWAT.
 * it is indexed by the macro Ilp(). only used if soilwat option
 * specified with debugfile
 */
	char *fstr = "_make_swc_array()";
	int size = SXW->NPds * SXW->NSoLyrs; // monthly values for each soil layer

	SXW->swc = (RealF *) Mem_Calloc(size, sizeof(RealF *), fstr);
}

static void _read_debugfile(void) {
/*======================================================*/
  /* provides a way to specify optional debug information
   * to be printed at various points in the model run.
   *
   * 7-Jan-03 - format of file is as follows:
   *   debugfilename #name of file to write debuginfo to (len<256 chars)
   *   yyyy yyyy yyyy ... # 4-digit years to write output (see years.in)
   *   yyyy yyyy yyyy ... # possible multi-line continuation of above
   *
   *  Notes:
   *  - LIMIT of 100 4-digit years
   *
   *  - You'll probably want to limit the number of model iterations to 1.
   *
   *  - Start year is defined in SOILWAT's model parameter file
   *    (probably years.in).
   *
   *  -If you want to add more sections, use something like [end] after
   *   each and test to break out of the current section's loop. Eg,
   *     while (GetALine(f,inbuf) && !strcmp(inbuf, "[end]") ) {...}
   *   with the above example, don't forget to test for end of file (EOF)
   *   before continuing.
   */

	FILE *f;
	char *date, str[102];
	int cnt = 0;
	TimeInt i;
	char name[256] = {0};

	f = OpenFile(SXW->debugfile, "r");

	/* get name of output file */
	if (!GetALine(f, inbuf)) {
		CloseFile(&f);
		return;
	}
	strcpy(_debugout, inbuf);

	/* get output years */
	while (GetALine(f, inbuf)) {
		_debugyrs[cnt++] = atoi(strtok(inbuf, " \t")); /* g'teed via getaline() */
		while (NULL != (date = strtok(NULL, " \t"))) {
			_debugyrs[cnt++] = atoi(date);
		}
	}
	_debugyrs_cnt = cnt;

	sprintf(errstr, "Debugging Transpiration turned on.\n%s will contain"
			" %d years of output:\n", _debugout, _debugyrs_cnt);

	for (i = 0; i < _debugyrs_cnt; i++) {
		sprintf(str, "%d\n", _debugyrs[i]);
		strcat(errstr, str);
	}
	strcat(errstr, "Note that data will always be appended,\n");
	strcat(errstr, "so clear file contents before re-use.\n");
	LogError(logfp, LOGNOTE, errstr);

	CloseFile(&f);

	/* now empty the file prior to the run */
	strcat(name, _debugout);
	f = OpenFile(strcat(name, ".output.out"), "w");
	CloseFile(&f);

	name[0] = 0;
	strcat(name, _debugout);
	f = OpenFile(strcat(name, ".input.out"), "w");
	CloseFile(&f);

	connect(_debugout);
	createTables();
}

void debugCleanUp() {
  printf("in debugCleanUp\n");
	disconnect();
}

void _print_debuginfo(void) {
/*======================================================*/
	SW_VEGPROD *v = &SW_VegProd;
	TimeInt p;
	LyrIndex t;
	int l;
	FILE *f;
	GrpIndex r;
	RealF sum = 0.;
	RealF sum1 = 0.;
	RealF sum2 = 0.;
	RealF sum3 = 0.;
	static Bool beenhere = FALSE;
	char vegProdNames[4][7];
	strcpy(vegProdNames[0], "TREE");
	strcpy(vegProdNames[1], "SHRUB");
	strcpy(vegProdNames[2], "GRASS");
	strcpy(vegProdNames[3], "FORB");
	char name[256] = {0};
	strcat(name, _debugout);
	f = OpenFile(strcat(name, ".output.out"), "a");

	if (!beenhere) {
		beenhere = TRUE;
		fprintf(f, "\n------ Roots X Phen Array -------\n");
		ForEachGroup(r)
		{
			fprintf(f, "         --- %s ---\n", RGroup[r]->name);

			fprintf(f, "Layer:");
			ForEachTrPeriod(p)
				fprintf(f, "\t%d", p + 1);
			fprintf(f, "\n");
			int nLyrs = getNTranspLayers(RGroup[r]->veg_prod_type);
			for (t = 0; t < nLyrs; t++) {
				//ForEachTranspLayer(t) {
				fprintf(f, "%d", t + 1);
				ForEachTrPeriod(p)
					fprintf(f, "\t%.4f", SXWResources->_rootsXphen[Iglp(r, t, p)]);
				fprintf(f, "\n");
			}
		}
	}


  /* sum actual total transpiration */
	ForEachTrPeriod(p)
	{
		//ForEachTranspLayer(t) sum += SXW->transp[Ilp(t,p)];
		for (t = 0; t < SXW->NSoLyrs; t++)
			sum += SXW->transpTotal[Ilp(t, p)];
	}

	fprintf(f, "\n================== %d =============================\n", SW_Model.year);
	fprintf(f, "MAP = %d(mm)\tMAT = %5.2f(C)\tAET = %5.4f(cm)\tT = %5.4f(cm)\tTADDED = %5.4f(cm)\tAT = %5.4f(cm)\n\n", Env->ppt, Env->temp, SXW->aet, sum, transp_window->added_transp, sum + transp_window->added_transp);

	fprintf(f, "Group     \tRelsize\tPR\tResource_cur\tResource_cur\n");
	fprintf(f, "-----     \t-------\t-----\t-no scaling-\t-with scaling-\n");
	ForEachGroup(r) {
		sum1 += RGroup[r]->relsize;
		sum2 += RGroup[r]->pr;
		sum3 += SXWResources->_resource_cur[r];
		fprintf(f, "%s\t%.4f\t%.4f\t%.4f\t\t%.4f\n", RGroup[r]->name, RGroup[r]->relsize, RGroup[r]->pr, SXWResources->_resource_cur[r]/SXWResources->_bvt, SXWResources->_resource_cur[r]);
	}
	fprintf(f, "-----     \t-------\t-----\t-----\t\t-----\n");
	fprintf(f, "%s\t\t%.4f\t%.4f\t%.4f\t\t%.4f\n", "Total", sum1, sum2, sum3/SXWResources->_bvt, sum3);

	fprintf(f, "\n------ Production Values Daily Summed Across Types Monthly Averaged -------\n");
	fprintf(f, "Month\tBMass\tPctLive\tLAIlive\tLAItotal\tTotAGB\n");
	fprintf(f, "-----\t-----\t-------\t-------\t------\t------\n");

	int doy = 1;
	ForEachMonth(p)
	{
		int days = 31, i;
		double pct_live = 0, lai_live = 0, bLAI_total = 0, total_agb = 0, biomass = 0;

		if (p == Apr || p == Jun || p == Sep || p == Nov) //all these months have 30 days
			days = 30;
		else if (p == Feb) { //February has either 28 or 29 days
			days = 28;
			if (Is_LeapYear(SW_Model.year))
				days = 29;
		} // all the other months have 31 days

		for (i = doy; i < (doy + days); i++) { //accumulating the monthly values...
			lai_live += (v->veg[0].lai_live_daily[i])
					+ (v->veg[1].lai_live_daily[i])
					+ (v->veg[3].lai_live_daily[i])
					+ (v->veg[2].lai_live_daily[i]);
			bLAI_total += (v->veg[0].bLAI_total_daily[i]) + (v->veg[1].bLAI_total_daily[i])
					+ (v->veg[3].bLAI_total_daily[i]) + (v->veg[2].bLAI_total_daily[i]);
			total_agb += (v->veg[0].total_agb_daily[i])
					+ (v->veg[1].total_agb_daily[i])
					+ (v->veg[3].total_agb_daily[i])
					+ (v->veg[2].total_agb_daily[i]);
			pct_live += (v->veg[0].pct_live_daily[i])
					+ (v->veg[1].pct_live_daily[i])
					+ (v->veg[3].pct_live_daily[i])
					+ (v->veg[2].pct_live_daily[i]);
			biomass += (v->veg[0].biomass_daily[i])
					+ (v->veg[1].biomass_daily[i])
					+ (v->veg[3].biomass_daily[i])
					+ (v->veg[2].biomass_daily[i]);
		}
		doy += days; //updating the doy
		//biomass = (v->tree.biomass[p]) + (v->shrub.biomass[p])
		//		+ (v->grass.biomass[p]) + (v->forb.biomass[p]);		//getting the monthly biomass
		//pct_live = (v->tree.pct_live[p]) + (v->shrub.pct_live[p])
		//		+ (v->grass.pct_live[p]) + (v->forb.pct_live[p]);	//getting the monthly pct_live

		pct_live /= days;
		biomass /= days;
		lai_live /= days; //getting the monthly averages...
		bLAI_total /= days;
		total_agb /= days;

		fprintf(f, "%4d\t%.2f\t%.3f\t%.3f\t%.2f\t%.2f\n", p + 1, biomass,
				pct_live, lai_live, bLAI_total, total_agb);
	}

	for (t = 0; t < 4; t++) {
		fprintf(f, "\n------ Active Roots (sum) %s -------\n", vegProdNames[t]);
		fprintf(f, "Layer:");
		ForEachTrPeriod(p)
			fprintf(f, "\t%d", p + 1);
		fprintf(f, "\n");
		for (l = 0; l < SXW->NTrLyrs; l++) {
			fprintf(f, "%d", t + 1);
			ForEachTrPeriod(p)
				fprintf(f, "\t%.4f", SXWResources->_roots_active_sum[Itlp(t, l, p)]);
			fprintf(f, "\n");
		}
	}

	fprintf(f, "\n------ Active Roots (relative) -------\n");
	ForEachGroup(r)
	{
		fprintf(f, "         --- %s ---\n", RGroup[r]->name);

		fprintf(f, "Layer:");
		ForEachTrPeriod(p)
			fprintf(f, "\t%d", p + 1);
		fprintf(f, "\n");
		int nLyrs = getNTranspLayers(RGroup[r]->veg_prod_type);
		for (t = 0; t < nLyrs; t++) {
			//ForEachTranspLayer(t) {
			fprintf(f, "%d", t + 1);
			ForEachTrPeriod(p)
				fprintf(f, "\t%.4f", SXWResources->_roots_active_rel[Iglp(r, t, p)]);
			fprintf(f, "\n");
		}
	}

	fprintf(f, "\n------ Transpiration Total Values -------\nPeriod:");
	//ForEachTranspLayer(t)
	for (t = 0; t < SXW->NSoLyrs; t++)
		fprintf(f, "\t\tL%d", t + 1);
	fprintf(f, "\n");

	ForEachTrPeriod(p)
	{
		fprintf(f, "%d : ", p + 1);
		//ForEachTranspLayer(t)
		for (t = 0; t < SXW->NSoLyrs; t++)
			fprintf(f, "\t%.4f", SXW->transpTotal[Ilp(t, p)]);
		fprintf(f, "\n");
	}

	fprintf(f, "Current Soil Water Content:\n");
	ForEachTrPeriod(p)
	{
		fprintf(f, "%d : ", p + 1);
		ForEachSoilLayer(t)
			fprintf(f, "\t%5.4f", SXW->swc[Ilp(t, p)]);
		fprintf(f, "\n");
	}

	fprintf(f, "\n");
	CloseFile(&f);
}


#ifdef DEBUG_MEM
#include "myMemory.h"
/*======================================================*/
void SXW_SetMemoryRefs( void) {
/* when debugging memory problems, use the bookkeeping
   code in myMemory.c
 This routine sets the known memory refs so they can be
 checked for leaks, etc.  Includes malloc-ed memory from
 SXW as well as SOILWAT.  All refs will have been cleared
 by a call to ClearMemoryRefs() before this, and will be
 checked via CheckMemoryRefs() after this, most likely in
 the main() function.
*/
  TimeInt p;
  int i, last = SXW_NFILES-1;  /* recall we skipped the first file */

   for (i=0; i < last; i++) {
     NoteMemoryRef(*_sxwfiles[i]);
   }
   NoteMemoryRef(_roots_max);
   NoteMemoryRef(_roots_rel);
   NoteMemoryRef(_roots_current);
   NoteMemoryRef(_rootsXphen);
   NoteMemoryRef(_roots_active);
   NoteMemoryRef(_roots_phen_totals);
   NoteMemoryRef(_phen);
   NoteMemoryRef(_phen_grp_rel);
   NoteMemoryRef(_transp_grp_totals);
   NoteMemoryRef(SXW->transp);


   SW_CTL_SetMemoryRefs();
}

#endif

 /***********************************************************/
 //returns the number of transpiration layers correctly for each veg_prod_type
int getNTranspLayers(int veg_prod_type) {
	if(veg_prod_type == 1)
		return SW_Site.n_transp_lyrs[0];
	else if(veg_prod_type == 2)
		return SW_Site.n_transp_lyrs[1];
	else if(veg_prod_type == 3)
		return SW_Site.n_transp_lyrs[3];
	else if(veg_prod_type == 4)
		return SW_Site.n_transp_lyrs[2];
	return -1;
}

/***********************************************************/
void free_all_sxw_memory( void ) {
	int k;

  free_sxw_memory();
  Mem_Free(SXW->f_files);
	Mem_Free(SXW->f_roots);
	Mem_Free(SXW->f_phen);
	Mem_Free(SXW->f_bvt);
	Mem_Free(SXW->f_prod);
	Mem_Free(SXW->f_watin);

	Mem_Free(SXW->transpTotal);
	ForEachVegType(k) {
		Mem_Free(SXW->transpVeg[k]);
	}

	//Mem_Free(SXW->sum_dSWA_repartitioned); // required for `_SWA_contribution_by_group`

  Mem_Free(SXW->swc);
}

/***********************************************************/
void free_sxw_memory( void ) {
	Mem_Free(SXWResources->_roots_max);
	Mem_Free(SXWResources->_rootsXphen);
	Mem_Free(SXWResources->_roots_active);
	Mem_Free(SXWResources->_roots_active_rel);
	Mem_Free(SXWResources->_roots_active_sum);
	Mem_Free(SXWResources->_phen);
	Mem_Free(SXWResources->_prod_bmass);
	Mem_Free(SXWResources->_prod_pctlive);
}

/***********************************************************/
void load_sxw_memory( RealD* grid_roots_max, RealD* grid_rootsXphen, RealD* grid_roots_active, RealD* grid_roots_active_rel, RealD* grid_roots_active_sum, RealD* grid_phen, RealD* grid_prod_bmass, RealD* grid_prod_pctlive ) {
	//load memory from the grid
	free_sxw_memory();
	SXWResources->_roots_max = Mem_Calloc(SXW->NGrps * SXW->NTrLyrs, sizeof(RealD), "load_sxw_memory()");
	SXWResources->_rootsXphen = Mem_Calloc(SXW->NGrps * SXW->NPds * SXW->NTrLyrs, sizeof(RealD), "load_sxw_memory()");
	SXWResources->_roots_active = Mem_Calloc(SXW->NGrps * SXW->NPds * SXW->NTrLyrs, sizeof(RealD), "load_sxw_memory()");
	SXWResources->_roots_active_rel = Mem_Calloc(SXW->NGrps * SXW->NPds * SXW->NTrLyrs, sizeof(RealD), "load_sxw_memory()");
	SXWResources->_roots_active_sum = Mem_Calloc(4 * SXW->NPds * SXW->NTrLyrs, sizeof(RealD), "load_sxw_memory()");
	SXWResources->_phen = Mem_Calloc(SXW->NGrps * MAX_MONTHS, sizeof(RealD), "load_sxw_memory()");
	SXWResources->_prod_bmass = Mem_Calloc(SXW->NGrps * MAX_MONTHS, sizeof(RealD), "load_sxw_memory()");
	SXWResources->_prod_pctlive = Mem_Calloc(SXW->NGrps * MAX_MONTHS, sizeof(RealD), "load_sxw_memory()");

	memcpy(SXWResources->_roots_max, grid_roots_max, SXW->NGrps * SXW->NTrLyrs * sizeof(RealD));
	memcpy(SXWResources->_rootsXphen, grid_rootsXphen, SXW->NGrps * SXW->NPds * SXW->NTrLyrs * sizeof(RealD));
	memcpy(SXWResources->_roots_active, grid_roots_active, SXW->NGrps * SXW->NPds * SXW->NTrLyrs * sizeof(RealD));
	memcpy(SXWResources->_roots_active_rel, grid_roots_active_rel, SXW->NGrps * SXW->NPds * SXW->NTrLyrs * sizeof(RealD));
	memcpy(SXWResources->_roots_active_sum, grid_roots_active_sum, 4 * SXW->NPds * SXW->NTrLyrs * sizeof(RealD));
	memcpy(SXWResources->_phen, grid_phen, SXW->NGrps * MAX_MONTHS * sizeof(RealD));
	memcpy(SXWResources->_prod_bmass, grid_prod_bmass, SXW->NGrps * MAX_MONTHS * sizeof(RealD));
	memcpy(SXWResources->_prod_pctlive, grid_prod_pctlive, SXW->NGrps * MAX_MONTHS * sizeof(RealD));
}

/***********************************************************/
void save_sxw_memory( RealD * grid_roots_max, RealD* grid_rootsXphen, RealD* grid_roots_active, RealD* grid_roots_active_rel, RealD* grid_roots_active_sum, RealD* grid_phen, RealD* grid_prod_bmass, RealD* grid_prod_pctlive ) {
	//save memory to the grid
	memcpy(grid_roots_max, SXWResources->_roots_max, SXW->NGrps * SXW->NTrLyrs * sizeof(RealD));
	memcpy(grid_rootsXphen, SXWResources->_rootsXphen, SXW->NGrps * SXW->NPds * SXW->NTrLyrs * sizeof(RealD));
	memcpy(grid_roots_active, SXWResources->_roots_active, SXW->NGrps * SXW->NPds * SXW->NTrLyrs * sizeof(RealD));
	memcpy(grid_roots_active_rel, SXWResources->_roots_active_rel, SXW->NGrps * SXW->NPds * SXW->NTrLyrs * sizeof(RealD));
	memcpy(grid_roots_active_sum, SXWResources->_roots_active_sum, 4 * SXW->NPds * SXW->NTrLyrs * sizeof(RealD));
	memcpy(grid_phen, SXWResources->_phen, SXW->NGrps * MAX_MONTHS * sizeof(RealD));
	memcpy(grid_prod_bmass, SXWResources->_prod_bmass, SXW->NGrps * MAX_MONTHS * sizeof(RealD));
	memcpy(grid_prod_pctlive, SXWResources->_prod_pctlive, SXW->NGrps * MAX_MONTHS * sizeof(RealD));
}<|MERGE_RESOLUTION|>--- conflicted
+++ resolved
@@ -87,49 +87,23 @@
 /* these are initialized and maybe populated here but are used
  * in sxw_resource.c so they aren't declared static.
  */
-<<<<<<< HEAD
-=======
-/* ----- 3d arrays ------- */
-RealD * _rootsXphen, /* relative roots X phen in each lyr,grp,pd */
-      * _roots_active, /* "active" in terms of size and phenology */
-      * _roots_active_rel;
-
-
-/* ----- 2D arrays ------- */
-/* malloc'ed here for consistency but only used */
-/* in sxw_resource.c and sxw_soilwat.c */
-
-     /* rgroup by layer, ie, group-level values */
-RealD * _roots_max,     /* read from root distr. file */
-      * _roots_active_sum, /* used in sxw_resource */
-
-     /* rgroup by period */
-      * _phen;          /* phenology read from file */
-
-/* simple vectors hold the resource information for each group */
-/* curr/equ gives the available/required ratio */
-RealF *_resource_cur; /*[MAX_RGROUPS];*/  /* current resource availability for each STEPPE functional type */
-
->>>>>>> a17a89ef
 // Window of transpiration used by _transp_contribution_by_group() in sxw_resource.c
 // "Window" refers to the number of years over which transpiration data is averaged.
 transp_t* transp_window;
 pcg32_random_t resource_rng; //rng for swx_resource.c functions.
 SXW_resourceType* SXWResources;
 
-<<<<<<< HEAD
 #ifdef SXW_BYMAXSIZE
 /* addition to meet changes specified at the top of the file */
 RealF _Grp_BMass[MAX_RGROUPS];
 #endif
-=======
+
 /* and one vector for the production constants */
 RealD _prod_litter[MAX_MONTHS];
 RealD * _prod_bmass;
 RealD * _prod_pctlive;
 
 RealF _bvt;  /* ratio of biomass/m2 / transp/m2 */
->>>>>>> a17a89ef
 
 /* These are only used here so they are static.  */
 // static char inbuf[FILENAME_MAX];   /* reusable input buffer */
@@ -196,28 +170,11 @@
 		_allocate_memory(); //Allocate memory for all local pointers
 	}
 
-<<<<<<< HEAD
-#ifdef SXW_BYMAXSIZE
-   GrpIndex rg; SppIndex sp;
-   /* Sum each group's maximum biomass */
-   ForEachGroup(rg) _Grp_BMass[rg] = 0.0;
-   ForEachSpecies(sp)
-     _Grp_BMass[Species[sp]->res_grp] += Species[sp]->mature_biomass;
-   /* end code 2/14/03 */
-#endif
-
    _sxwfiles[0] = &SXW->f_roots;
    _sxwfiles[1] = &SXW->f_phen;
+   _sxwfiles[3] = &SXW->f_prod;
    _sxwfiles[2] = &SXW->f_bvt;
-   _sxwfiles[3] = &SXW->f_prod;
    _sxwfiles[4] = &SXW->f_watin;
-=======
-   _sxwfiles[0] = &SXW.f_roots;
-   _sxwfiles[1] = &SXW.f_phen;
-   _sxwfiles[2] = &SXW.f_bvt;
-   _sxwfiles[3] = &SXW.f_prod;
-   _sxwfiles[4] = &SXW.f_watin;
->>>>>>> a17a89ef
 
   SXW->debugfile = NULL;
   SXW->NGrps = Globals->grpCount;
@@ -410,21 +367,6 @@
 	CloseFile(&f);
 }
 
-<<<<<<< HEAD
-RealF SXW_GetPR( GrpIndex rg) {
-/*======================================================*/
-/* see _sxw_update_resource() for _resource_cur[]
-This function is no longer utilized, SXW_GetResource has replaced it
-_resource_pr is no longer used as a parameter. We remain the code for the time being
-KAP 7/20/2016
-*/
-	RealF pr = ZRO(SXWResources->_resource_pr[rg]) ? 0.0 : 1. / SXWResources->_resource_pr[rg];
-	return pr;
-	//return pr > 10 ? 10 : pr;
-}
-
-=======
->>>>>>> a17a89ef
 RealF SXW_GetTranspiration( GrpIndex rg) {
 /*======================================================*/
 /* see _sxw_update_resource() for _resource_cur[]
