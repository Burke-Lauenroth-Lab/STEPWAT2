/********************************************************/
/*  Source file: resgroups.c
    Type: module
    Application: STEPPE - plant community dynamics simulator
    Purpose: This is the module that executes the growth
            functions and otherwise manages the bookkeeping
            at the group level.
   History:
      (6/15/2000) -- INITIAL CODING - cwb

* =================================================== *
*                INCLUDES / DEFINES                   *
* --------------------------------------------------- */

#include <math.h>
#include <string.h>
#include <stdio.h>
#include "ST_steppe.h"
#include "ST_globals.h"
#include "myMemory.h"
#include "rands.h"
#include "generic.h"
#include "sw_src/filefuncs.h"
#include "ST_functions.h"
#include "sxw_funcs.h"

extern
  pcg32_random_t resgroups_rng;

/******** Modular External Function Declarations ***********/
/* -- truly global functions are declared in functions.h --*/
/***********************************************************/
void species_Update_Estabs(SppIndex sp, IntS num);

/*------------------------------------------------------*/
/* Modular functions only used only one or two specific */
/* places; that is, they are not generally useful       */
/* anyplace in the model, but they have to be declared. */
void rgroup_Grow(void);
void rgroup_Establish(void);
void rgroup_IncrAges(void);
void rgroup_PartResources(void);
void rgroup_ResPartIndiv(void);
void rgroup_DropSpecies(SppIndex sp);
void rgroup_AddSpecies(GrpIndex rg, SppIndex sp);
void rgroup_Extirpate(GrpIndex rg);

/*********** Locally Used Function Declarations ************/
/***********************************************************/
static void _res_part_extra(RealF extra, RealF size[]);
static GroupType *_create(void);
static void _extra_growth(GrpIndex rg);
static void _add_annual_seedprod(SppIndex sp, RealF lastyear_relsize);
static RealF _get_annual_maxestab(SppIndex sp);
static RealF _add_annuals(const GrpIndex rg, const SppIndex sp, const RealF lastyear_relsize);

/****************** Begin Function Code ********************/

/***********************************************************/

void rgroup_PartResources(void) {
    /* Partition resources for this year among the resource
    groups. The allocation happens in three steps: basic
    group allocation, partitioning of extra resources in _res_part_extra(),
    and further partitioning to individuals in the group _ResPartIndiv(). */

    GrpIndex rg;
    Bool noplants = TRUE;
    GroupType *g; /* shorthand for RGroup[rg] */

    /* ----- distribute basic (normal) resources */
    ForEachGroup(rg) {
        g = RGroup[rg];
        
        //Set resources available and resources required for each functional group
        g->res_required = RGroup_GetBiomass(rg);
        g->res_avail = SXW_GetTranspiration(rg);
        //printf("g->res_avail = %f\n,Group = %s \n",RGroup[rg]->name,  g->res_avail);
        //printf("g->res_required = %f\n,Group = %s \n",RGroup[rg]->name,  g->res_required);

        /* A check, which should not happen. Res_required is set to the number of
        established individuals for the species */
        if (ZRO(g->res_avail) && g->res_required > 0) {
            //printf("'rgroup_PartResources': Group = %s(%d) error with res (relsize = %f, pr = %f): \n",
            //    g->name, rg, g->relsize, g->pr);
            //printf("\tbefore correction: res_avail = %f, res_required = %f\n",
            //    g->res_avail, g->res_required);

            g->res_required = 0.0;
            Int i;
            ForEachEstSpp2(rg, i) {
                g->res_required += Species[g->est_spp[i]]->est_count;
            }

            g->res_avail = 1;

           // printf("\tafter correction: res_avail = %f, res_required = %f\n",
           //     g->res_avail, g->res_required);

            LogError(logfp, LOGWARN, "RGroup %s : res_avail is Zero and res_required > 0", g->name);
        }

        /* Calculate PR at the functional group level: resources required/resources available */
        g->pr = ZRO(g->res_avail) ? 0. : g->res_required / g->res_avail;
        //printf("g->pr = %f\n,Group = %s \n",RGroup[rg]->name,  g->pr);

        /* If relsize>0 and individuals are established, reset noplants from TRUE to FALSE */
        if (GT(g->relsize, 0.))
            noplants = FALSE;

    } /* End ForEachGroup(rg) */

    /* If noplants=TRUE, exit from the loop */
    if (noplants)
        return;

    //Partition resources to individuals and determine 'extra' resources
    rgroup_ResPartIndiv();
}

static RealF _add_annuals(const GrpIndex rg, const SppIndex sp, const RealF lastyear_relsize) {
    /*======================================================*/
    /* Establishment for annual species, which includes a function that modifies
     * the seedbank through seed addition and deletion, a function that determines
     * the amount of viable seed in the seedbank if regen_ok is true, a random draw
     * from the beta distribution that is used to determine the number of seeds
     * that will emerge as seedlings this year, and removal of those germinated
     * seeds from the seedbank.*/

    IntU i, num_est; //number of individuals that will establish this year
    RealF viable_seeds; //number of viable seeds in the seedbank
    float var; //random number draw from beta distribution for calculation of num_est
    GroupType *g;
    SpeciesType *s;

    g = RGroup[rg];
    s = Species[sp];

    /*Increment viable years for seeds and implement the decay process (seed mortality).
    * Then add seeds to the seedbank*/
    _add_annual_seedprod(sp, lastyear_relsize);

    /*Get viable seeds from seed bank*/
    viable_seeds = (g->regen_ok) ? _get_annual_maxestab(sp) : 0;

    /* Create a beta random number draw based on alpha and beta for each species
     * (calculated based on mean (s->seedling_estab_prob and variance (s->var)) */
     var = RandBeta(Species[sp]->alpha, Species[sp]->beta, &resgroups_rng);

    /*Determine number of seedlings to add. If the number of seeds calculated
     * from the random draw is larger than max_seed_estab, max_seed_estab is used instead*/
    if (g->extirpated)
    {
        num_est = 0;
    }
    else
    {
        num_est = min(viable_seeds * var, s->max_seed_estab);
        //printf("Species name=%s , num_est   =%u \n",s->name,  num_est);
    }


    /*Multiple the proportion of seeds in each viable year array by the total
    number of seeds that germinated as seedlings and subtract those seeds from
    the relevant seedprod array.*/
       for (i = 0; i < s->viable_yrs; i++) {
        //printf("Species name=%s , old calculated value s->seedprod[%hu]= %d \n", s->name, i, s->seedprod[i]);
        s->seedprod[i] =  s->seedprod[i] -  round(num_est * s->seedprod[i] / viable_seeds);
        //printf("Species name=%s , so new calculated value s->seedprod[%hu]= %d \n", s->name, i, s->seedprod[i]);
       }
        return num_est;
}

static RealF _get_annual_maxestab(SppIndex sp) {
    /*======================================================*/
    /* Get the maximum number of viable seeds from the seedbank that can
 establish this year*/
    IntU i;
    RealF sum = 0.; //sum of the viable seedbank
    SpeciesType *s = Species[sp];

    for (i = 0; i < s->viable_yrs; i++) {
        sum += s->seedprod[i];
    }
    //printf("sum =%f \n",sum);

    return sum;
}

static void _add_annual_seedprod(SppIndex sp, RealF lastyear_relsize) {
    /*======================================================*/
    /* Increase the age of seeds and then add seeds to the seedbank.*/

    SpeciesType *s = Species[sp];
    IntU i;

    /*Age of seeds is increased by one year, seed mortality occurs, and seeds produced in the
    previous year are added to the seedbank at relative age 0 */
    for (i = s->viable_yrs - 1; i > 0; i--) {
        //printf("Species name=%s , seedprod before decay s->seedprod[%hu]= %d \n", s->name, i, s->seedprod[i]);
        s->seedprod[i] = s->seedprod[i - 1] / pow(i, s->exp_decay);
        //printf("Species name=%s , seedprod after decay s->seedprod[%hu]= %d \n", s->name, i, s->seedprod[i]);
    }

    // printf("Species name=%s ,old Array array 0 index i=%u, value =%hu \n", s->name, i, s->seedprod[i]);

    /* If the current year is year 1 of the simulation, then the number of seeds
     * added is a random number draw between 1 and the maximum number of seedlings
     * that can establish. Otherwise, this year's seed production is a function
     * of the number of seeds produced per unit biomass multiplied by species biomass
     * (maximum species biomass * last year's species relative size). */
    if (Globals->currYear == 1) {
        s->seedprod[0] = RandUniIntRange(1, s->max_seed_estab, &resgroups_rng);
        //printf("Species name=%s ,currYear =1 so new calculated value s->seedprod[%u]= %hu , s->max_seed_estab =%hu\n", s->name, i, s->seedprod[i], s->max_seed_estab);

    } else {
        s->seedprod[0] = (IntU) (s->pseed * s->mature_biomass * lastyear_relsize);
        //printf("Species name=%s ,currYear=%hu  so new calculated value s->seedprod[%u]= %hu , s->max_seed_estab =%hu, lastyear_relsize=%.5f\n", s->name, Globals->currYear, i, s->seedprod[i], s->max_seed_estab, lastyear_relsize);
    }
}

/***********************************************************/
static void _res_part_extra(RealF extra, RealF size[]) {
    /*======================================================*
     * PURPOSE *
     * Partitions "extra" resources to other groups that can use them (if any). 
     * HISTORY *
     * Updated by KAP 5/2018 */

    GrpIndex rg;
    GroupType *g; /* shorthand for RGroup[rg] */
    RealF req_prop, /* group's prop'l contrib to the total requirements */
            sum_size = 0.; /* summed size of all functional groups that can use extra resources */
    
    /* Determine the summed size of functional groups that can use extra resources */
    ForEachGroup(rg) {
        g = RGroup[rg];
        if (ZRO(g->relsize))
            continue;
        if (g->est_count == 0)
            continue;

        // Where size = size_obase, which is biomass(g/m2) or 0 if the group can't use resources
        sum_size += size[rg];
        //printf("size[rg]  = %f\n,Rgroup = %s \n",RGroup[rg]->name, size[rg]);
        //printf("sum_size  = %f\n,Rgroup = %s \n",RGroup[rg]->name, sum_size);

    } /* End ForEachGroup(rg) */

    //printf("sum_size  = %f\n", sum_size);

    ForEachGroup(rg) {
        g = RGroup[rg];
        if (ZRO(g->relsize))
            continue;
        if (g->est_count == 0)
            continue;

        /* Check to avoid dividing by 0 */
        if (sum_size == 0.)
            req_prop = 0.;

        /* Calculate proportional biomass of each group out of the total biomass
         * of all functional groups that can use extra resources */
        else
            req_prop = size[rg] / sum_size;

        /* If the group can use extra resources, divide out extra based on
         * proportional biomass */
        if (g->use_extra_res)
            g->res_extra = req_prop * extra;

        /* If the group can't use extra resources, set res_extra to 0 */
        else
            g->res_extra = 0.;
        //printf("res_extra = %f\n,Rgroup = %s \n",RGroup[rg]->name,g->res_extra);

    } /* End ForEachGroup(rg) */

}
/***********************************************************/
void rgroup_ResPartIndiv(void) {
    /* Resources at the functional group level are divided among individuals in 
     * the group, largest to smallest. Species distinctions within the group are 
     * ignored. The partitioning of resources to individuals is done proportionally 
     * based on size so that large individuals get more resources than their 
     * smaller competitors.
     * HISTORY:
     * Chris Bennett @ LTER-CSU 12/21/2000
     * Updated by KAP 5/2018 */

    GrpIndex rg;
    GroupType *g; /* shorthand for RGroup[rg] */
    SppIndex sp;
    Int j;
    IndivType **indivs, /* dynamic array of indivs in RGroup[rg] */
            *ndv; /* shorthand for the current indiv */
    IntS numindvs, n;
    RealF base_rem = 0., /* remainder of resource after allocating to an indiv */
            xtra_obase = 0., /* summed extra resources across all groups */
            *size_base, /* biomass of the functional group */
    		*size_obase; /* biomass of functional groups that can use extra resources */

    size_base = (RealF *)Mem_Calloc(Globals.max_rgroups, sizeof(RealF), "rgroup_ResPartIndiv");
    size_obase = (RealF *)Mem_Calloc(Globals.max_rgroups, sizeof(RealF), "rgroup_ResPartIndiv");
    
    /* Divide each group's normal resources to individuals */
    ForEachGroup(rg) {
        g = RGroup[rg];
        if (g->est_count == 0)
            continue;

        /* Allocate the temporary group-oriented arrays */
        indivs = RGroup_GetIndivs(rg, SORT_D, &numindvs);

        /* Set resources available at the group level to base_rem */
        base_rem = g->res_avail;
        //printf("g->res_avail = %f\n, Group = %s \n", RGroup[rg]->name, g->res_avail);

        ForEachEstSpp(sp, rg, j) {
            for (n = 0; n < numindvs; n++) {
                ndv = indivs[n];

                /* Calculate resources required for each individual in terms of biomass */
                ndv->res_required = ndv->relsize * Species [sp]->mature_biomass;
                //printf("ndv->res_required = %f\n, Species = %s \n", Species[sp]->name, ndv->res_required);
                //printf("ndv->relsize = %f\n, Species = %s \n", Species[sp]->name, ndv->relsize);

                /* Calculate resources available for each individual based on res_required */
                ndv->res_avail = fmin(ndv->res_required, base_rem);
                //printf("ndv->res_avail = %f\n", ndv->res_avail);

                /* Remaining extra resource for each individual (if any) */
                base_rem = fmax(base_rem - ndv->res_avail, 0.);
                //printf("base_rem = %f\n", base_rem);
            }
        } /* end ForEachEstSpp() */

        /* Sum "extra" resources for all functional groups */
        xtra_obase += base_rem;
        //printf("xtra_obase = %f\n", xtra_obase);

        /* Check to see if each functional group can use extra resources. If so,
         * then pass the biomass of the FG, otherwise pass 0 into _res_part_extra */
        size_base[rg] = RGroup_GetBiomass(rg);
        size_obase[rg] = (g->use_extra_res) ? size_base[rg] : 0.;
        //printf("size_obase = %f\n", size_obase[rg]);

        Mem_Free(indivs);

    } /* end ForEachGroup() */

    /* Assign extra resources to functional groups that can use them */
    _res_part_extra(xtra_obase, size_obase);

    /* Now loop back through all individuals in each group, assign extra resource
     * and calculate PR at the individual level. This extra resource will be used to
     * increment plant sizes. Extra resources that remain after this step which are 
     * applied to superfluous biomass increment that will ultimately be killed at the 
     * end of the year is assigned in _extra_growth */
    ForEachGroup(rg) {
        g = RGroup[rg];
        if (g->est_count == 0)
            continue;

        // Check to see if there are extra resources and if the group can use them
        if (!g->use_extra_res)
            continue;
        if (ZRO(g->res_extra))
            continue;

        //printf("g->res_extra = %f\n, RGroup= %s \n", RGroup[rg]->name, g->res_extra);

        /* Allocate the temporary group-oriented arrays */
        indivs = RGroup_GetIndivs(rg, SORT_D, &numindvs);

        ForEachEstSpp(sp, rg, j) {

            /* Compute PR at the individual level and assign extra resources */
            for (n = 0; n < numindvs; n++) {
                ndv = indivs[n];

                    //printf("ndv->res_avail before  = %f\n", ndv->res_avail);

                    /* If individuals already have the resources they require do 
                     * not assign extra */
                    if (ndv->res_avail == ndv->res_required) {
                        ndv->res_extra = 0.0;
                        //printf("ndv->res_extra = %f\n", ndv->res_extra);
                    }
                    
                    /* Assign extra resource as the difference of what is required
                    * by the individual using what was assigned to the individual 
                    * through partitioning of normal resources */
                    else {
                        ndv->res_extra = fmin(ndv->res_required - ndv->res_avail, g->res_extra);
                        //printf("ndv->res_required = %f\n", ndv->res_required);
                        //printf("ndv->res_avail = %f\n", ndv->res_avail);
                        //printf("ndv->res_extra = %f\n", ndv->res_extra);

                        /* Updated resources available for each individual to include extra */
                        ndv->res_avail += ndv->res_extra;
                        //printf("ndv->res_avail after = %f\n", ndv->res_avail);

                        /* Remaining extra resources to be used for superfluous growth */
                        g->res_extra = fmax(g->res_extra - ndv->res_extra, 0.);
                        //printf("g->res_extra in loop = %f\n,Group = %s \n",RGroup[rg]->name,  g->res_extra);
                    }

                /* Calculate the PR value, or dflt to 100. Used in growth module */
                ndv->pr = GT(ndv->res_avail, 0.) ? ndv->res_required / ndv->res_avail : 100.;
                //printf("ndv->pr  = %f\n", ndv->pr);
            }
        } /* end ForEachEstSpp() */

        //printf("g->res_extra after = %f\n,Group = %s \n",RGroup[rg]->name,  g->res_extra);

        Mem_Free(indivs);

    } /* end ForEachGroup() */
    
    Mem_Free(size_obase);
    Mem_Free(size_base);
}

/***********************************************************/
void rgroup_Grow(void) {
    /*======================================================*
     * PURPOSE *
     * Main loop to allow for plant growth.
     * HISTORY *
     * Chris Bennett @ LTER-CSU 6/15/2000
     *  7-Nov-03 (cwb) Annuals have a completely new method of
     *     propogation, growth, and death.  Most notably, they
     *     aren't subject to the growth mechanism here, so they
     *     are now excluded from this code.  All of the annual
     *     generation occurs in the PartResources() function.
     *  7/13/2016 KAP: This comment by cwb is now outdated. We had added
     * functionality so that annuals now grow on an annual basis.
     * Updated by KAP 5/2018 */

    IntU j;
    GrpIndex rg;
    SppIndex sp;
    GroupType *g;
    SpeciesType *s;
    const RealF OPT_SLOPE = .05; /* from Coffin and Lauenroth 1990, EQN 5 */
    RealF growth1, /* growth of one individual */
            sppgrowth, /* sum of growth for a species' indivs */
            rate1, /* rate of growth for an individual */
            tgmod, /* temperature growth factor modifier */
            gmod; /* growth factor modifier */
    IndivType *ndv; /* temp pointer for current indiv */

    ForEachGroup(rg) {
        g = RGroup[rg];

        if (g->est_count == 0)
            continue;

<<<<<<< HEAD
        /* Succulents can't grow if it is a wet year, so skip */
        if (g->succulent && Env->wet_dry == Ppt_Wet)
=======
        /* Succulents don't grow if conditions are wet */
        if (g->succulent && Env.wet_dry == Ppt_Wet)
>>>>>>> a17a89ef
            continue;

        /* Increment size of each individual in response to normal resources */
        ForEachEstSpp(sp, rg, j) {
            s = Species[sp];

            sppgrowth = 0.0;
            if (!Species[sp]->allow_growth)
                continue;

            /* Modify growth rate by temperature calculated in Env_Generate() */
            if (s->tempclass != NoSeason)
                tgmod = Env->temp_reduction[s->tempclass];

            /* Now increase size of the individual plants of current species */
            ForEachIndiv(ndv, s) {
                /* Growth rate (gmod) initially set to 0.95. Values for gmod range
                between 0.05 and 0.95 similar to Coffin and Lauenroth 1990 */
                gmod = 1.0 - OPT_SLOPE;
                
                /* Reduction in gmod if PR > 1 (resource limitation) */
                if (GT(ndv->pr, 1.0))
                    gmod /= ndv->pr;
                
                /* Further modification of gmod based on this year's temperature */
                gmod *= tgmod;
                
                /* For clonal species, if the individual appears killed it was 
                 * reduced due to low resources last year. It can reproduce vegetatively 
                 * this year but couldn't last year. */
                if (ndv->killed && RandUni(&resgroups_rng) < ndv->prob_veggrow) {
                    growth1 = s->relseedlingsize * RandUniIntRange(1, s->max_vegunits, &resgroups_rng);
                    rate1 = growth1 / ndv->relsize;
                    ndv->killed = FALSE;
                    //printf("growth1 killed  = %f\n", growth1);
                } else {
                    /* Normal growth: modifier times optimal growth rate (EQN 1)
                     * in Coffin and Lauenroth 1990 */
                    rate1 = gmod * s->intrin_rate * (1.0 - ndv->relsize);
                    growth1 = rate1 * ndv->relsize;
                }
                //printf("growth1  = %f\n", growth1);
                //printf("old ndv->relsize  = %f\n,Species = %s \n", Species[sp]->name, ndv->relsize);

                ndv->relsize += growth1;
                //printf("new ndv->relsize  = %f\n, Species = %s \n", Species[sp]->name,ndv->relsize);

		// Save the increment in size due to normal resources for use in the grazing module.
		ndv->normal_growth = growth1;

                ndv->growthrate = rate1;

                sppgrowth += growth1;
                //printf("sppgrowth = %f\n, Species = %s \n", Species[sp]->name,sppgrowth);

            } /*END ForEachIndiv */

            Species_Update_Newsize(sp, sppgrowth);

        } /* ENDFOR j (for each species)*/
        
        /* Implement growth due to extra resources which will support superfluous 
         * increases in biomass that are ultimately removed at the end of the year */
        _extra_growth(rg);

    } /* END ForEachGroup(rg)*/
}

/***********************************************************/
static void _extra_growth(GrpIndex rg) {
    /*======================================================*/
    /* PURPOSE */
    /* When there are resources beyond the minimum necessary for "normal" growth, 
     * the extra resources are converted to superfluous growth in the current year 
     * and is removed at the end of the year in _kill_extra_growth. */
    /* HISTORY */
    /* Chris Bennett @ LTER-CSU 11/8/2000 */
    /* Updated by KAP 5/2018 */

    Int j;
    RealF extra_ndv, indivpergram;
    GroupType *g;
    SpeciesType *s;
    IndivType *ndv;
    SppIndex sp;

    g = RGroup[rg];

    if (!RGroup[rg]->use_extra_res)
        return;
    if (ZRO(g->res_extra))
        return;

    //printf("g->res_extra growth = %f\n,Group = %s \n",RGroup[rg]->name, g->res_extra);

    ForEachEstSpp(sp, rg, j) {
        s = Species[sp];

        /* Clear extra for each species*/
        Species[sp]->extragrowth = 0.0;

        /* Calculate the proportion of maximum species biomass that is represented by 1 unit */
        indivpergram = 1.0 / s->mature_biomass;

        ForEachIndiv(ndv, s) {
            /* Clear extra for each individual*/
            extra_ndv = 0.0;

            /* Calculate the extra resource available to each individual based on size */
            ndv->res_extra = ndv->grp_res_prop * g->res_extra;
            //printf("ndv->res_extra = %f\n,Species = %s \n", Species[sp]->name, ndv->res_extra);
            //printf("ndv->grp_res_prop = %f\n,Species = %s \n", Species[sp]->name, ndv->grp_res_prop);

            /* Calculate the increment in size due to res_extra for each individual
            Note, we have not actually updated the ndv->relsize here */
            extra_ndv = ndv->res_extra * g->xgrow * indivpergram;
            //printf("extra = %f\n,Species = %s \n", Species[sp]->name, extra);
            //printf("indivpergram = %f\n,Species = %s \n", Species[sp]->name, indivpergram);

            /* Check to make sure extra does not result in ndv->relsize > 1 (full-sized individual) */
            extra_ndv = GT(extra_ndv, 1 - ndv->relsize) ? 1 - ndv->relsize : extra_ndv;

            /* Sum extra growth of all individuals for each species */
            Species[sp]->extragrowth += extra_ndv;
            //printf("s->extragrowth  = %f\n, Species = %s \n", Species[sp]->name,s->extragrowth);

        } /*END ForEachIndiv */
        
        /* Update the species and rgroup relsizes based on extragrowth */
        Species_Update_Newsize(sp, Species[sp]->extragrowth);

    } /* ENDFOR j (for each species)*/
}


/***********************************************************/
void rgroup_Establish(void) {
    /*======================================================*/
    /* PURPOSE */
    /* Determines which and how many species can establish in a given year. For
     * each species in each perennial functional group, check that a uniform
     * random number between 0 and 1 is less than the species' establishment
     * probability. a) If so, return a random number of individuals up to the
     * maximum allowed to establish for the species. This is the number of individuals
     * in this species that will establish this year. b) If not, continue with
     * the next species. Establishment for species of annual functional groups
     * occurs differently. See notes at the top of _add_annuals */

    /* HISTORY */
    /* Chris Bennett @ LTER-CSU 6/15/2000 */
    /* The probability of establishment emulates the occurrence of microsite
     * conditions that allow for establishment.
     * 7-Nov-03 (cwb) Adding the new algorithm to handle annuals. It's more
     * complicated than before (which didn't really work) so annuals are now added
     * in the PartResources()function.  Only perennials are added here. Also, there's
     * now a parameter to define the start year of establishment for perennials.
     * KAP: Annual establishment now occurs here instead of in PartResources*/
    /*------------------------------------------------------*/

    IntS i, num_est; /* number of individuals of sp. that establish*/
    GrpIndex rg;
    SppIndex sp;
    GroupType *g;

    /* Cannot establish if plot is still in disturbed state*/
    if (Plot->disturbed > 0) {
        ForEachGroup(rg)
        RGroup[rg]->regen_ok = FALSE;
        return; /* skip regen for all */
    }

    /* If the functional group is turned off, continue */
    ForEachGroup(rg) {
        g = RGroup[rg];
        if (!g->use_me)
            continue;

        g->regen_ok = TRUE; /* default */

        if (Globals->currYear < RGroup[rg]->startyr) {
            g->regen_ok = FALSE;

<<<<<<< HEAD
        } else ///if ( g->max_age == 1 ) {
            /* see similar logic in mort_EndOfYear() for perennials */
            /// if ( GT( g->killfreq, 0.) ) {
            ///   if ( LT(g->killfreq, 1.0) ) {
            ///     if (RandUni(&resgroups_rng) <= g->killfreq)
            ///       g->regen_ok = FALSE;
            ///   } else if ( (Globals->currYear - g->startyr) % (IntU)g->killfreq == 0) {
            ///     g->regen_ok = FALSE;
            ///   }
            /// }
            ///} else
            //above removed allow annuals to establish with other species (TEM 10-27-2015)
        {
=======
        } else {
>>>>>>> a17a89ef

            ForEachGroupSpp(sp, rg, i) {

                /* If the species is turned off, continue */
                if (!Species[sp]->use_me)
                    continue;
                if (!Species[sp]->allow_growth)
                    continue;

                /* Establishment for species that belong to annual functional groups*/
                if (Species[sp]->max_age == 1) {
                    //printf("Globals->currYear = %hu, call to _add_annuals sp=%d Species[sp]->lastyear_relsize : %.5f \n", Globals->currYear, sp, Species[sp]->lastyear_relsize);
                    num_est = _add_annuals(rg, sp, Species[sp]->lastyear_relsize);
                    //  printf("g->seedbank annuals=%d \n",g->seedbank);
                }

                    /* Establishment for species that belong to perennial functional groups*/
                else {
                    num_est = Species_NumEstablish(sp);
                }

                if (num_est) {
                    /* printf("%d %d %d %d\n",
                     Globals->currIter, Globals->currYear, sp, num_est); */

                    Species_Add_Indiv(sp, num_est);
                    species_Update_Estabs(sp, num_est);
                }

            } /* end ForEachGroupSpp() */
        }
    } /* end ForEachGroup() */
}
/***********************************************************/
void rgroup_IncrAges(void)
{
	/*======================================================*/
	/* PURPOSE */
	/*  Increment ages of individuals in a resource group.
	 */

	/* HISTORY */
	/* Chris Bennett @ LTER-CSU 6/15/2000            */
	/*   8-Nov-03 (cwb) added check for annuals */

	/*------------------------------------------------------*/
	Int j;
	GrpIndex rg;
	SppIndex sp;
	IndivType *ndv;

	ForEachGroup(rg)
	{
		if (RGroup[rg]->max_age == 1)
			continue;

		ForEachEstSpp( sp, rg, j)
		{
			ForEachIndiv( ndv, Species[sp])
			{
				ndv->age++;
				if (ndv->age > Species[ndv->myspecies]->max_age)
				{
					LogError(logfp, LOGWARN,
							"%s grown older than max_age (%d > %d). Iter=%d, Year=%d\n",
							Species[ndv->myspecies]->name, ndv->age,
							Species[ndv->myspecies]->max_age, Globals->currIter,
							Globals->currYear);
				}
			}
		}
	}

}

/***********************************************************/
void RGroup_Update_Newsize(GrpIndex rg)
{
	/*======================================================*/
	/* PURPOSE */
	/*   Relative size for a group is 1.0 if all the group's
	 *   species are established and size 1.0;
	 */

	/* HISTORY */
	/*   Chris Bennett @ LTER-CSU 5-Apr-2003            */
	/*     Called from Species_Update_Newsize(), but safe to call
	 *     from anywhere.
	 *   7-Nov-03 (cwb) Added condition for annuals.  Annuals
	 *     don't use the linked list of indiv objects because they
	 *     come and go with each time step, so we just add their
	 *     estimated size to the group size and move on.  See also
	 *     Species_UpdateNewSize() and other calls with *annual*
	 *     somewhere in them.
	 */

	/*------------------------------------------------------*/
#define xF_DELTA (20*F_DELTA)
#define xD_DELTA (20*D_DELTA)
#define ZERO(x) \
( (sizeof(x) == sizeof(float)) \
  ? ((x)>-xF_DELTA && (x)<xF_DELTA) \
  : ((x)>-xD_DELTA && (x)<xD_DELTA) )

	Int n;
	SppIndex sp;
	IndivType **indivs;
	IntS numindvs;
	RealF sumsize = 0.0;

	/* first get group's relative size adjusted for num indivs */
	/* ie, groupsize=1 when 1 indiv of each species is present */
	/* ie each indiv is an equivalent contributor, not based on biomass */
	ForEachEstSpp( sp, rg, n)
		sumsize += Species[sp]->relsize;

	if (RGroup[rg]->est_count < 0)
		RGroup[rg]->est_count = 0;

	if (RGroup[rg]->est_count == 0 || LT(sumsize, 0.0))
	{
		RGroup[rg]->relsize = 0.0;
	}
	else
	{
		//For calculating rgroup relSize, sumsize should be divide by no of current established species in rgroup rather than total no of species in rgroup.
		RGroup[rg]->relsize = sumsize / (RealF) RGroup[rg]->est_count;
	}

    /*printf("'RGroup_Update_Newsize': Group = %s, sumsize = %f, est_count = %d, relsize = %f\n",
        RGroup[rg]->name, sumsize, RGroup[rg]->est_count, RGroup[rg]->relsize);
    */

	numindvs = 0; // set to 0 so no problems passing to function
	/* compute the contribution of each indiv to the group's size */
	indivs = RGroup_GetIndivs(rg, SORT_0, &numindvs);
	for (n = 0; n < numindvs; n++)
		indivs[n]->grp_res_prop = indivs[n]->relsize / sumsize;

	Mem_Free(indivs);

	/* double check some assumptions */
	if (RGroup[rg]->est_count < 0)
		RGroup[rg]->est_count = 0;
	if (ZERO(RGroup[rg]->relsize))
		RGroup[rg]->relsize = 0.0;

#undef xF_DELTA
#undef xD_DELTA
#undef ZERO
}

/***********************************************************/
RealF RGroup_GetBiomass(GrpIndex rg)
{
	/*======================================================*/
	/* PURPOSE */
	/*   Convert relative size to biomass for a resource group.
	 */

	/* HISTORY */
	/* Chris Bennett @ LTER-CSU 6/15/2000            */
	/*   10-Apr-03 - cwb - return sum of plant sizes times density
	 *       for the per-plot biomass.
	 *
	 *   8-Dec-03 (cwb) actually, what we want is the total biomass
	 *       of the group on the plot, so multiplying by density
	 *       doesn't make sense.  density limits the rsize
	 *       which already scales the per-plot values.
	 */

	/*------------------------------------------------------*/
	Int j;
	SppIndex sp;
	RealF biomass = 0.0;

	if (RGroup[rg]->est_count == 0)
		return 0.0;
	ForEachEstSpp( sp, rg, j)
	{
		biomass += Species[sp]->relsize * Species[sp]->mature_biomass;
	}

	return biomass;
}

/***********************************************************/
GrpIndex RGroup_Name2Index(const char *name)
{
	/*======================================================*/
	/* PURPOSE */
	/*   Simple utility to find the index of a group name string
	 *
	 *   returns group index number if name is a valid group name
	 *   otherwise returns 0.  This works because the
	 *   ForEachGroup macro starts at 1.
	 */

	/* HISTORY */
	/* Chris Bennett @ LTER-CSU 6/15/2000            */

	/*------------------------------------------------------*/
	GrpIndex i, rg = -1;

	ForEachGroup(i)
	{
		if (strcmp(name, RGroup[i]->name) == 0)
		{
			rg = i;
			break;
		}
	}
	return (rg);
}

/***********************************************************/
static GroupType *_create(void)
{
	/*======================================================*/

	/* HISTORY */
	/* Chris Bennett @ LTER-CSU 6/15/2000            */

	/*------------------------------------------------------*/
	GroupType *p;

	p = (GroupType *) Mem_Calloc(1, sizeof(GroupType), "_create");
        p->name = (char *) Mem_Calloc(Globals.max_groupnamelen + 1, sizeof(char), "_create");
        p->est_spp = (SppIndex *) Mem_Calloc(Globals.max_spp_per_grp, sizeof(SppIndex), "_create");
        p->species = (SppIndex *) Mem_Calloc(Globals.max_spp_per_grp, sizeof(SppIndex), "_create");
        
	return (p);

}

/***********************************************************/
GrpIndex RGroup_New(void)
{
	/*======================================================*/
	/* PURPOSE */
	/* Create a new resource group (life form) object and give
	 it the next consecutive identifier.

	 Initialization is performed in parm_RGroup_Init().

	 */

	/* HISTORY */
	/* Chris Bennett @ LTER-CSU 6/15/2000            */

	/*------------------------------------------------------*/
	GrpIndex i = (GrpIndex) Globals->grpCount;

<<<<<<< HEAD
	if (++Globals->grpCount > MAX_RGROUPS)
=======
	if (++Globals.grpCount > Globals.max_rgroups)
>>>>>>> a17a89ef
	{
		LogError(logfp, LOGFATAL, "Too many groups specified (>%d)!\n"
				"You must adjust MAX_RGROUPS in maxrgroupspecies.in!",
		Globals.max_rgroups);
	}

	RGroup[i] = _create();
	return (GrpIndex) i;
}

/***********************************************************/
void rgroup_DropSpecies(SppIndex sp)
{
	/*======================================================*/
	/* PURPOSE */
	/* When a species associated with a resource group dies
	 out, it is dropped from the group so it will not be
	 processed unnecessarily.
	 */

	/* HISTORY */
	/* Chris Bennett @ LTER-CSU 6/15/2000            */

	/*------------------------------------------------------*/

	IntS i, j;
	GrpIndex rg;
	Bool f = FALSE;

	rg = Species[sp]->res_grp;
	ForEachEstSpp2(rg, i)
	{
		if (RGroup[rg]->est_spp[i] == sp)
		{
			f = TRUE;
			break;
		}
	}

	/* close up the array around the dead spp */
	if (f)
	{ /* note the < symbol not <= */
		for (j = i; j < RGroup[rg]->est_count; j++)
		{
			RGroup[rg]->est_spp[j] = RGroup[rg]->est_spp[j + 1];
		}
		RGroup[rg]->est_count--;
	}
}

/***********************************************************/
void rgroup_AddSpecies(GrpIndex rg, SppIndex sp)
{
	/*======================================================*/
	/* PURPOSE */
	/*   When a species associated with a resource group becomes
	 established, it is added to the list of species and
	 otherwise linked to the group.
	 */
	/* HISTORY */
	/* Chris Bennett @ LTER-CSU 6/15/2000            */

	/*------------------------------------------------------*/
	Int i;
	Bool f = FALSE;

	ForEachEstSpp2( rg, i)
	{
		if (RGroup[rg]->est_spp[i] == sp)
		{
			f = TRUE;
			break;
		}
	}
	if (!f)
		RGroup[rg]->est_spp[RGroup[rg]->est_count++] = sp;
}

/**************************************************************/
void rgroup_Extirpate(GrpIndex rg)
{
	/*======================================================*/
	/* PURPOSE */
	/* Kill a group catastrophically, meaning, kill all
	 individuals, remove their biomass (relsize), and
	 don't let them regenerate ever again.
	 */

	/* HISTORY */
	/* Chris Bennett @ LTER-CSU 7/10/2000
	 cwb - 11/27/00 - rewrote the algorithm to be more
	 efficient, ie, fixed the quick and dirty code
	 from before.
	 */

	/*------------------------------------------------------*/

	SppIndex sp, i;

	ForEachGroupSpp(sp, rg, i)
	{
		Species_Kill(sp, 5);
		Species[sp]->seedling_estab_prob = 0.0;
	}

	RGroup[rg]->extirpated = TRUE;

}

/**************************************************************/
void RGroup_Kill(GrpIndex rg)
{
	/*======================================================*/
	/* PURPOSE */
	/* Kill all individuals of all species in the group,
	 but allow them to regenerate.
	 */

	/* HISTORY */
	/* Chris Bennett @ LTER-CSU 11/27/2000            */

	/*------------------------------------------------------*/

	//printf("inside RGroup_Kill() rg=%d, RGroup[rg]->proportion_killed=%f \n",rg,RGroup[rg]->proportion_killed);
	Int i;

	ForEachEstSpp2( rg, i)
		Species_Proportion_Kill(RGroup[rg]->est_spp[i], 6,
				RGroup[rg]->proportion_killed);
}

/**********************************************************/
IndivType **RGroup_GetIndivs(GrpIndex rg, const char sort, IntS *num)
{
	/*======================================================*/
	/* PURPOSE */
	/* put all the individuals of the group into a list
	 and optionally sort the list.

	 - Returns an allocated list of indivs; calling routine must
	 free when appropriate.
	 - Puts the number of individuals in *num.

	 HISTORY
	 Chris Bennett @ LTER-CSU 12/15/2000
	 *
	 *  2-Mar-03 - cwb - removed requirement for list to be
	 *  pre-allocated.  Added code to allocate and return list.
	 *------------------------------------------------------*/

	IntS j, i = 0;
	size_t i_size = sizeof(IndivType **);
	SppIndex sp;
	IndivType *ndv, **nlist;

	ForEachEstSpp(sp, rg, j)
		ForEachIndiv(ndv, Species[sp])
			i++;
	nlist = Mem_Calloc(i, i_size, "Rgroup_GetIndivs(nlist)");

	i = 0;
	ForEachEstSpp(sp, rg, j)
		ForEachIndiv(ndv, Species[sp])
			nlist[i++] = ndv;

	*num = i;
	if (i > 0 && sort)
		Indiv_SortSize(sort, (size_t) i, nlist);

	return nlist;
}

#ifdef DEBUG_MEM
#include "myMemory.h"
/*======================================================*/
void RGroup_SetMemoryRefs( void)
{
	/* when debugging memory problems, use the bookkeeping
	 code in myMemory.c
	 This routine sets the known memory refs in this module
	 so they can be  checked for leaks, etc.  All refs will
	 have been cleared by a call to ClearMemoryRefs() before
	 this, and will be checked via CheckMemoryRefs() after
	 this, most likely in the main() function.

	 EVERY dynamic allocation must be noted here or the
	 check will fail (which is the point, to catch unknown
	 or missing pointers to memory).
	 */
	GrpIndex rg;

	ForEachGroup(rg)
	{
		NoteMemoryRef(RGroup[rg]);
		NoteMemoryRef(RGroup[rg]->kills); /* this is set it params() */
	}

}

#endif

/* COMMENT 1 - Algorithm for rgroup_PartResources() */
/*
 * Assign minimum resources to each group based on relative
 * size (which can be greater than 1.0).  Resource is computed
 * by scaling the PPT according to the slope and intercept
 * parameters in the groups input file.  Average PPT should
 * yield a resource value of 1.0.  Any resource above 1.0 is
 * committed to extra resource and is allocated in
 * _PartResExtra().
 *
 * Resource required is equal to the relative size of the group;
 * resource available is equivalent to the relative size truncated
 * at 1.0, ie, this is how a group becomes resource limited.
 * For example, a group of 1 three-quarter-sized individual
 * requires min_res_req times .75 times the resource (scaled PPT);
 * for an average PPT year this produces a resource availability
 * of  0.75.  The minimum availability needed for maintenance is
 * equivalent to the relative size <= 1.0.  If the size is < 1,
 * the plant is too small to use all of the potentially available
 * resource, so the difference is added to the pool of extra
 * resource.  If the size is > 1.0, then the plant is too large
 * to use the minimum available. On the other hand, if this is a
 * below average PPT year and the size is 1.0 (or more) the group
 * only gets min_res_req times resource < 1.0 , so groups with
 * size > space * resource will have stretched resources.
 *
 * However if this is an above average PPT year, the groups start
 * out with no more than min_res_req amount of the resource even
 * if the requirements (and size) are higher.  In any case,
 * _PartResExtra() will determine if there is enough extra
 * from other smaller groups and or above average PPT to make up
 * the difference.
 */

/*  COMMENT 3 - Algorithm for rgroup_ResPartIndiv()
 *  2-Mar-03
 *
 Originally (before 2-Mar-03), the premise for the entire scheme
 of growth modification dependent upon the ratio of required to
 available resources was probably faulty in that availability was
 limited by the size of the indiv (or group).  In retrospect,
 this doesn't make sense.  Rather the availability is defined by
 the amount of resource, irrespective of whether plants are
 available to use it, ie, min(resource, 1.0). Generally this can
 be interpreted as "free range" and any able-bodied plant is
 welcome to take what it can.  For individuals within a group
 though, it's necessary to define availability as the total
 available resource assigned to indivs based on their
 proportional size.  All the available resource is "credited" to
 the individuals based on their size (a competitive feature).

 Whereas in the past, size-limited available resource was partitioned
 according to a "cup"-based method (meaning each individual was
 like a cup of relsize filled in decreasing order until resource
 was depleted), now that isn't necessary because, and this is
 very important, small groups (< resource) have ample resource
 to meet each indiv's minimum need so all indivs get enough.

 However, for large (>= resource) groups, indivs still get available
 resource by the cup method.  For example, if this is a dry year
 with full requirements, the larger indivs get as much as they
 need (relsize amt) until the resource runs out, after which the
 smallest indivs are considered to be in severe resource deprivation
 for that year.

 For groups that are allowed to use extra resource, the pooled
 extra resource is allocated proportionally.  If a plant is
 allowed to exhibit extra (superfluous yearly) growth, the amount
 assigned is directly related to the size of the plant, ie,
 smaller plants get more of the extra resource applied to
 persistent growth (relsize) whereas larger plants get more applied
 to extra (leafy) growth.

 This general approach should work equally well whether the resource
 comes from SOILWAT or the MAP equation because it's based on the
 group PR value which is determined before this routine.  Note,
 though, that the implication is that both methods of resource
 creation imply that availability is not tied to relsize.

 */<|MERGE_RESOLUTION|>--- conflicted
+++ resolved
@@ -458,13 +458,8 @@
         if (g->est_count == 0)
             continue;
 
-<<<<<<< HEAD
-        /* Succulents can't grow if it is a wet year, so skip */
+        /* Succulents don't grow if conditions are wet */
         if (g->succulent && Env->wet_dry == Ppt_Wet)
-=======
-        /* Succulents don't grow if conditions are wet */
-        if (g->succulent && Env.wet_dry == Ppt_Wet)
->>>>>>> a17a89ef
             continue;
 
         /* Increment size of each individual in response to normal resources */
@@ -647,23 +642,7 @@
         if (Globals->currYear < RGroup[rg]->startyr) {
             g->regen_ok = FALSE;
 
-<<<<<<< HEAD
-        } else ///if ( g->max_age == 1 ) {
-            /* see similar logic in mort_EndOfYear() for perennials */
-            /// if ( GT( g->killfreq, 0.) ) {
-            ///   if ( LT(g->killfreq, 1.0) ) {
-            ///     if (RandUni(&resgroups_rng) <= g->killfreq)
-            ///       g->regen_ok = FALSE;
-            ///   } else if ( (Globals->currYear - g->startyr) % (IntU)g->killfreq == 0) {
-            ///     g->regen_ok = FALSE;
-            ///   }
-            /// }
-            ///} else
-            //above removed allow annuals to establish with other species (TEM 10-27-2015)
-        {
-=======
         } else {
->>>>>>> a17a89ef
 
             ForEachGroupSpp(sp, rg, i) {
 
@@ -917,11 +896,7 @@
 	/*------------------------------------------------------*/
 	GrpIndex i = (GrpIndex) Globals->grpCount;
 
-<<<<<<< HEAD
-	if (++Globals->grpCount > MAX_RGROUPS)
-=======
-	if (++Globals.grpCount > Globals.max_rgroups)
->>>>>>> a17a89ef
+	if (++Globals->grpCount > Globals.max_rgroups)
 	{
 		LogError(logfp, LOGFATAL, "Too many groups specified (>%d)!\n"
 				"You must adjust MAX_RGROUPS in maxrgroupspecies.in!",
