/********************************************************/
/*  Source file: resgroups.c
    Type: module
    Application: STEPPE - plant community dynamics simulator
    Purpose: This is the module that executes the growth
            functions and otherwise manages the bookkeeping
            at the group level.
   History:
      (6/15/2000) -- INITIAL CODING - cwb

* =================================================== *
*                INCLUDES / DEFINES                   *
* --------------------------------------------------- */

#include <math.h>
#include <string.h>
#include <stdio.h>
#include "ST_steppe.h"
#include "ST_globals.h"
#include "myMemory.h"
#include "rands.h"
#include "generic.h"
#include "sw_src/filefuncs.h"
#include "ST_functions.h"
#include "sxw_funcs.h"

extern
  pcg32_random_t resgroups_rng;

/******** Modular External Function Declarations ***********/
/* -- truly global functions are declared in functions.h --*/
/***********************************************************/
void species_Update_Estabs(SppIndex sp, IntS num);

/*------------------------------------------------------*/
/* Modular functions only used only one or two specific */
/* places; that is, they are not generally useful       */
/* anyplace in the model, but they have to be declared. */
void rgroup_Grow(void);
void rgroup_Establish(void);
void rgroup_IncrAges(void);
void rgroup_PartResources(void);
void rgroup_ResPartIndiv(void);
void rgroup_DropSpecies(SppIndex sp);
void rgroup_AddSpecies(GrpIndex rg, SppIndex sp);
void rgroup_Extirpate(GrpIndex rg);

/*********** Locally Used Function Declarations ************/
/***********************************************************/
static void _res_part_extra(RealF extra, RealF size[]);
static GroupType *_create(void);
static void _extra_growth(GrpIndex rg);
static void _add_annual_seedprod(SppIndex sp, RealF lastyear_relsize);
static RealF _get_annual_maxestab(SppIndex sp);
static RealF _add_annuals(const GrpIndex rg, const SppIndex sp, const RealF lastyear_relsize);

/****************** Begin Function Code ********************/

/***********************************************************/

void rgroup_PartResources(void) {
    /* Partition resources for this year among the resource
    groups. The allocation happens in three steps: basic
    group allocation, partitioning of extra resources in _res_part_extra(),
    and further partitioning to individuals in the group _ResPartIndiv(). */

    GrpIndex rg;
    Bool noplants = TRUE;
    GroupType *g; /* shorthand for RGroup[rg] */

    /* ----- distribute basic (normal) resources */
    ForEachGroup(rg) {
        g = RGroup[rg];
        
        //Set resources available and resources required for each functional group
        g->res_required = RGroup_GetBiomass(rg);
        g->res_avail = SXW_GetTranspiration(rg);
        //printf("g->res_avail = %f\n,Group = %s \n",RGroup[rg]->name,  g->res_avail);
        //printf("g->res_required = %f\n,Group = %s \n",RGroup[rg]->name,  g->res_required);

        /* A check, which should not happen. Res_required is set to the number of
        established individuals for the species */
        if (ZRO(g->res_avail) && g->res_required > 0) {
            //printf("'rgroup_PartResources': Group = %s(%d) error with res (relsize = %f, pr = %f): \n",
            //    g->name, rg, g->relsize, g->pr);
            //printf("\tbefore correction: res_avail = %f, res_required = %f\n",
            //    g->res_avail, g->res_required);

            g->res_required = 0.0;
            Int i;
            ForEachEstSpp2(rg, i) {
                g->res_required += Species[g->est_spp[i]]->est_count;
            }

            g->res_avail = 1;

           // printf("\tafter correction: res_avail = %f, res_required = %f\n",
           //     g->res_avail, g->res_required);

            LogError(logfp, LOGWARN, "RGroup %s : res_avail is Zero and res_required > 0", g->name);
        }

        /* If relsize>0 and individuals are established, reset noplants from TRUE to FALSE */
        if (GT(getRGroupRelsize(rg), 0.))
            noplants = FALSE;

    } /* End ForEachGroup(rg) */

    /* If noplants=TRUE, exit from the loop */
    if (noplants)
        return;

    //Partition resources to individuals and determine 'extra' resources
    rgroup_ResPartIndiv();
}

static RealF _add_annuals(const GrpIndex rg, const SppIndex sp, const RealF lastyear_relsize) {
    /*======================================================*/
    /* Establishment for annual species, which includes a function that modifies
     * the seedbank through seed addition and deletion, a function that determines
     * the amount of viable seed in the seedbank if regen_ok is true, a random draw
     * from the beta distribution that is used to determine the number of seeds
     * that will emerge as seedlings this year, and removal of those germinated
     * seeds from the seedbank.*/

    IntU i, num_est; //number of individuals that will establish this year
    RealF viable_seeds; //number of viable seeds in the seedbank
    float var; //random number draw from beta distribution for calculation of num_est
    GroupType *g;
    SpeciesType *s;

    g = RGroup[rg];
    s = Species[sp];

    /*Increment viable years for seeds and implement the decay process (seed mortality).
    * Then add seeds to the seedbank*/
    _add_annual_seedprod(sp, lastyear_relsize);

    /*Get viable seeds from seed bank*/
    viable_seeds = (g->regen_ok) ? _get_annual_maxestab(sp) : 0;

    /* Create a beta random number draw based on alpha and beta for each species
     * (calculated based on mean (s->seedling_estab_prob and variance (s->var)) */
     var = RandBeta(Species[sp]->alpha, Species[sp]->beta, &resgroups_rng);

    /*Determine number of seedlings to add. If the number of seeds calculated
     * from the random draw is larger than max_seed_estab, max_seed_estab is used instead*/
    if (g->extirpated)
    {
        num_est = 0;
    }
    else
    {
        num_est = min(viable_seeds * var, s->max_seed_estab);
        //printf("Species name=%s , num_est   =%u \n",s->name,  num_est);
    }


    /*Multiple the proportion of seeds in each viable year array by the total
    number of seeds that germinated as seedlings and subtract those seeds from
    the relevant seedprod array.*/
       for (i = 0; i < s->viable_yrs; i++) {
        //printf("Species name=%s , old calculated value s->seedprod[%hu]= %d \n", s->name, i, s->seedprod[i]);
        s->seedprod[i] =  s->seedprod[i] -  round(num_est * s->seedprod[i] / viable_seeds);
        //printf("Species name=%s , so new calculated value s->seedprod[%hu]= %d \n", s->name, i, s->seedprod[i]);
       }
        return num_est;
}

static RealF _get_annual_maxestab(SppIndex sp) {
    /*======================================================*/
    /* Get the maximum number of viable seeds from the seedbank that can
 establish this year*/
    IntU i;
    RealF sum = 0.; //sum of the viable seedbank
    SpeciesType *s = Species[sp];

    for (i = 0; i < s->viable_yrs; i++) {
        sum += s->seedprod[i];
    }
    //printf("sum =%f \n",sum);

    return sum;
}

static void _add_annual_seedprod(SppIndex sp, RealF lastyear_relsize) {
    /*======================================================*/
    /* Increase the age of seeds and then add seeds to the seedbank.*/

    SpeciesType *s = Species[sp];
    IntU i;

    /*Age of seeds is increased by one year, seed mortality occurs, and seeds produced in the
    previous year are added to the seedbank at relative age 0 */
    for (i = s->viable_yrs - 1; i > 0; i--) {
        //printf("Species name=%s , seedprod before decay s->seedprod[%hu]= %d \n", s->name, i, s->seedprod[i]);
        s->seedprod[i] = s->seedprod[i - 1] / pow(i, s->exp_decay);
        //printf("Species name=%s , seedprod after decay s->seedprod[%hu]= %d \n", s->name, i, s->seedprod[i]);
    }

    // printf("Species name=%s ,old Array array 0 index i=%u, value =%hu \n", s->name, i, s->seedprod[i]);

    /* If the current year is year 1 of the simulation, then the number of seeds
     * added is a random number draw between 1 and the maximum number of seedlings
     * that can establish. Otherwise, this year's seed production is a function
     * of the number of seeds produced per unit biomass multiplied by species biomass
     * (maximum species biomass * last year's species relative size). */
    if (Globals.currYear == 1) {
        s->seedprod[0] = RandUniIntRange(1, s->max_seed_estab, &resgroups_rng);
        //printf("Species name=%s ,currYear =1 so new calculated value s->seedprod[%u]= %hu , s->max_seed_estab =%hu\n", s->name, i, s->seedprod[i], s->max_seed_estab);

    } else {
        s->seedprod[0] = (IntU) (s->pseed * s->mature_biomass * lastyear_relsize);
        //printf("Species name=%s ,currYear=%hu  so new calculated value s->seedprod[%u]= %hu , s->max_seed_estab =%hu, lastyear_relsize=%.5f\n", s->name, Globals.currYear, i, s->seedprod[i], s->max_seed_estab, lastyear_relsize);
    }
}

/***********************************************************/
static void _res_part_extra(RealF extra, RealF size[]) {
    /*======================================================*
     * PURPOSE *
     * Partitions "extra" resources to other groups that can use them (if any). 
     * HISTORY *
     * Updated by KAP 5/2018 */

    GrpIndex rg;
    GroupType *g; /* shorthand for RGroup[rg] */
    RealF req_prop, /* group's prop'l contrib to the total requirements */
            sum_size = 0.; /* summed size of all functional groups that can use extra resources */
    
    /* Determine the summed size of functional groups that can use extra resources */
    ForEachGroup(rg) {
        g = RGroup[rg];
        if (ZRO(getRGroupRelsize(rg)))
            continue;
        if (g->est_count == 0)
            continue;

        // Where size = size_obase, which is biomass(g/m2) or 0 if the group can't use resources
        sum_size += size[rg];
        //printf("size[rg]  = %f\n,Rgroup = %s \n",RGroup[rg]->name, size[rg]);
        //printf("sum_size  = %f\n,Rgroup = %s \n",RGroup[rg]->name, sum_size);

    } /* End ForEachGroup(rg) */

    //printf("sum_size  = %f\n", sum_size);

    ForEachGroup(rg) {
        g = RGroup[rg];
        if (ZRO(getRGroupRelsize(rg)))
            continue;
        if (g->est_count == 0)
            continue;

        /* Check to avoid dividing by 0 */
        if (ZRO(sum_size))
            req_prop = 0.;

        /* Calculate proportional biomass of each group out of the total biomass
         * of all functional groups that can use extra resources */
        else
            req_prop = size[rg] / sum_size;

        /* If the group can use extra resources, divide out extra based on
         * proportional biomass */
        if (g->use_extra_res) {
            g->res_extra = req_prop * extra;
            g->res_avail += g->res_extra;
        }
        /* If the group can't use extra resources, set res_extra to 0 */
        else
            g->res_extra = 0.;
        //printf("res_extra = %f\n,Rgroup = %s \n",RGroup[rg]->name,g->res_extra);

    } /* End ForEachGroup(rg) */

}
/***********************************************************/
void rgroup_ResPartIndiv(void) {
    /* Resources at the functional group level are divided among individuals in 
     * the group, largest to smallest. Species distinctions within the group are 
     * ignored. The partitioning of resources to individuals is done proportionally 
     * based on size so that large individuals get more resources than their 
     * smaller competitors.
     * HISTORY:
     * Chris Bennett @ LTER-CSU 12/21/2000
     * Updated by KAP 5/2018 */

    GrpIndex rg;
    GroupType *g; /* shorthand for RGroup[rg] */
    SppIndex sp;
    Int j;
    IndivType **indivs, /* dynamic array of indivs in RGroup[rg] */
            *ndv; /* shorthand for the current indiv */
    IntS numindvs, n;
    RealF base_rem = 0., /* remainder of resource after allocating to an indiv */
            xtra_obase = 0., /* summed extra resources across all groups */
            *size_base, /* biomass of the functional group */
    		*size_obase; /* biomass of functional groups that can use extra resources */

    size_base = (RealF *)Mem_Calloc(Globals.max_rgroups, sizeof(RealF), "rgroup_ResPartIndiv");
    size_obase = (RealF *)Mem_Calloc(Globals.max_rgroups, sizeof(RealF), "rgroup_ResPartIndiv");
    
    /* Divide each group's normal resources to individuals */
    ForEachGroup(rg) {
        g = RGroup[rg];
        if (g->est_count == 0)
            continue;

        /* Allocate the temporary group-oriented arrays */
        indivs = RGroup_GetIndivs(rg, SORT_D, &numindvs);

        /* Set resources available at the group level to base_rem */
        base_rem = g->res_avail;
        //printf("g->res_avail = %f\n, Group = %s \n", RGroup[rg]->name, g->res_avail);

        ForEachEstSpp(sp, rg, j) {
            for (n = 0; n < numindvs; n++) {
                ndv = indivs[n];

                /* Calculate resources required for each individual in terms of biomass */
                ndv->res_required = ndv->relsize * Species [sp]->mature_biomass;
                //printf("ndv->res_required = %f\n, Species = %s \n", Species[sp]->name, ndv->res_required);
                //printf("ndv->relsize = %f\n, Species = %s \n", Species[sp]->name, ndv->relsize);

                /* Calculate resources available for each individual based on res_required */
                ndv->res_avail = fmin(ndv->res_required, base_rem);
                //printf("ndv->res_avail = %f\n", ndv->res_avail);

                /* Remaining extra resource for each individual (if any) */
                base_rem = fmax(base_rem - ndv->res_avail, 0.);
                //printf("base_rem = %f\n", base_rem);
            }
        } /* end ForEachEstSpp() */

        /* Sum "extra" resources for all functional groups */
        xtra_obase += base_rem;
        //printf("xtra_obase = %f\n", xtra_obase);

        /* Check to see if each functional group can use extra resources. If so,
         * then pass the biomass of the FG, otherwise pass 0 into _res_part_extra */
        size_base[rg] = RGroup_GetBiomass(rg);
        size_obase[rg] = (g->use_extra_res) ? size_base[rg] : 0.;
        //printf("size_obase = %f\n", size_obase[rg]);

        Mem_Free(indivs);

    } /* end ForEachGroup() */

    /* Assign extra resources to functional groups that can use them */
    _res_part_extra(xtra_obase, size_obase);

    /* Now loop back through all individuals in each group, assign extra resource
     * and calculate PR at the individual level. This extra resource will be used to
     * increment plant sizes. Extra resources that remain after this step which are 
     * applied to superfluous biomass increment that will ultimately be killed at the 
     * end of the year is assigned in _extra_growth */
    ForEachGroup(rg) {
        g = RGroup[rg];
        if (g->est_count == 0)
            continue;

        // Check to see if there are extra resources and if the group can use them
        if (!g->use_extra_res)
            continue;
        if (ZRO(g->res_extra))
            continue;

        //printf("g->res_extra = %f\n, RGroup= %s \n", RGroup[rg]->name, g->res_extra);

        /* Allocate the temporary group-oriented arrays */
        indivs = RGroup_GetIndivs(rg, SORT_D, &numindvs);

        ForEachEstSpp(sp, rg, j) {

            /* Compute PR at the individual level and assign extra resources */
            for (n = 0; n < numindvs; n++) {
                ndv = indivs[n];

                    //printf("ndv->res_avail before  = %f\n", ndv->res_avail);

                    /* If individuals already have the resources they require do 
                     * not assign extra */
                    if (GE(ndv->res_avail, ndv->res_required)) {
                        ndv->res_extra = 0.0;
                    }
                    
                    /* Assign extra resource as the difference of what is required
                    * by the individual using what was assigned to the individual 
                    * through partitioning of normal resources */
                    else {
                        ndv->res_extra = fmin(ndv->res_required - ndv->res_avail, g->res_extra);
                        //printf("ndv->res_required = %f\n", ndv->res_required);
                        //printf("ndv->res_avail = %f\n", ndv->res_avail);
                        //printf("ndv->res_extra = %f\n", ndv->res_extra);

                        /* Updated resources available for each individual to include extra */
                        ndv->res_avail += ndv->res_extra;
                        //printf("ndv->res_avail after = %f\n", ndv->res_avail);

                        /* Remaining extra resources to be used for superfluous growth */
                        g->res_extra = fmax(g->res_extra - ndv->res_extra, 0.);
                        //printf("g->res_extra in loop = %f\n,Group = %s \n",RGroup[rg]->name,  g->res_extra);
                    }

                /* Calculate the PR value, or dflt to 100. Used in growth module */
                ndv->pr = GT(ndv->res_avail, 0.) ? ndv->res_required / ndv->res_avail : 100.;
                //printf("ndv->pr  = %f\n", ndv->pr);
            }
        } /* end ForEachEstSpp() */

        //printf("g->res_extra after = %f\n,Group = %s \n",RGroup[rg]->name,  g->res_extra);

        Mem_Free(indivs);

    } /* end ForEachGroup() */
    
    Mem_Free(size_obase);
    Mem_Free(size_base);
}

/***********************************************************/
void rgroup_Grow(void) {
    /*======================================================*
     * PURPOSE *
     * Main loop to allow for plant growth.
     * HISTORY *
     * Chris Bennett @ LTER-CSU 6/15/2000
     *  7-Nov-03 (cwb) Annuals have a completely new method of
     *     propogation, growth, and death.  Most notably, they
     *     aren't subject to the growth mechanism here, so they
     *     are now excluded from this code.  All of the annual
     *     generation occurs in the PartResources() function.
     *  7/13/2016 KAP: This comment by cwb is now outdated. We had added
     * functionality so that annuals now grow on an annual basis.
     * Updated by KAP 5/2018 */

    IntU j;
    GrpIndex rg;
    SppIndex sp;
    GroupType *g;
    SpeciesType *s;
    const RealF OPT_SLOPE = .05; /* from Coffin and Lauenroth 1990, EQN 5 */
    RealF growth1, /* growth of one individual */
            sppgrowth, /* sum of growth for a species' indivs */
            rate1, /* rate of growth for an individual */
            tgmod, /* temperature growth factor modifier */
            gmod; /* growth factor modifier */
    IndivType *ndv; /* temp pointer for current indiv */

    ForEachGroup(rg) {
        g = RGroup[rg];

        if (g->est_count == 0)
            continue;

        /* Succulents don't grow if conditions are wet */
        if (g->succulent && Env.wet_dry == Ppt_Wet)
            continue;

        /* Increment size of each individual in response to normal resources */
        ForEachEstSpp(sp, rg, j) {
            s = Species[sp];

            sppgrowth = 0.0;
            if (!Species[sp]->allow_growth)
                continue;

            /* Modify growth rate by temperature calculated in Env_Generate() */
            tgmod = (s->tempclass == NoSeason) ? 1. : Env.temp_reduction[s->tempclass];

            /* Now increase size of the individual plants of current species */
            ForEachIndiv(ndv, s) {
                /* Growth rate (gmod) initially set to 0.95. Values for gmod range
                between 0.05 and 0.95 similar to Coffin and Lauenroth 1990 */
                gmod = 1.0 - OPT_SLOPE;
                
                /* Reduction in gmod if PR > 1 (resource limitation) */
                if (GT(ndv->pr, 1.0))
                    gmod /= ndv->pr;
                
                /* Further modification of gmod based on this year's temperature */
                gmod *= tgmod;
                
                /* For clonal species, if the individual appears killed it was 
                 * reduced due to low resources last year. It can reproduce vegetatively 
                 * this year but couldn't last year. */
                if (ndv->killed && RandUni(&resgroups_rng) < ndv->prob_veggrow) {
                    growth1 = s->relseedlingsize * RandUniIntRange(1, s->max_vegunits, &resgroups_rng);
                    rate1 = growth1 / ndv->relsize;
                    ndv->killed = FALSE;
                    //printf("growth1 killed  = %f\n", growth1);
                } else {
                    /* Normal growth: modifier times optimal growth rate (EQN 1)
                     * in Coffin and Lauenroth 1990 */
                    rate1 = gmod * s->intrin_rate * (1.0 - ndv->relsize);
                    growth1 = rate1 * ndv->relsize;
                }
                //printf("growth1  = %f\n", growth1);
                //printf("old ndv->relsize  = %f\n,Species = %s \n", Species[sp]->name, ndv->relsize);

                ndv->relsize += growth1;
                //printf("new ndv->relsize  = %f\n, Species = %s \n", Species[sp]->name,ndv->relsize);

		// Save the increment in size due to normal resources for use in the grazing module.
		ndv->normal_growth = growth1;

                ndv->growthrate = rate1;

                sppgrowth += growth1;
                //printf("sppgrowth = %f\n, Species = %s \n", Species[sp]->name,sppgrowth);

            } /*END ForEachIndiv */

        } /* ENDFOR j (for each species)*/
        
        /* Implement growth due to extra resources which will support superfluous 
         * increases in biomass that are ultimately removed at the end of the year */
        _extra_growth(rg);

    } /* END ForEachGroup(rg)*/
}

/***********************************************************/
static void _extra_growth(GrpIndex rg) {
    /*======================================================*/
    /* PURPOSE */
    /* When there are resources beyond the minimum necessary for "normal" growth, 
     * the extra resources are converted to superfluous growth in the current year 
     * and is removed at the end of the year in _kill_extra_growth. */
    /* HISTORY */
    /* Chris Bennett @ LTER-CSU 11/8/2000 */
    /* Updated by KAP 5/2018 */

    Int j;
    RealF extra_ndv, indivpergram;
    GroupType *g;
    SpeciesType *s;
    IndivType *ndv;
    SppIndex sp;

    g = RGroup[rg];

    if (!RGroup[rg]->use_extra_res)
        return;
    if (ZRO(g->res_extra))
        return;

    //printf("g->res_extra growth = %f\n,Group = %s \n",RGroup[rg]->name, g->res_extra);

    ForEachEstSpp(sp, rg, j) {
        s = Species[sp];

        /* Clear extra for each species*/
        Species[sp]->extragrowth = 0.0;

        /* Calculate the proportion of maximum species biomass that is represented by 1 unit */
        indivpergram = 1.0 / s->mature_biomass;

        ForEachIndiv(ndv, s) {
            /* Clear extra for each individual*/
            extra_ndv = 0.0;

            RGroup_Update_GrpResProp(rg);
            /* Calculate the extra resource available to each individual based on size */
            ndv->res_extra = ndv->grp_res_prop * g->res_extra;
            //printf("ndv->res_extra = %f\n,Species = %s \n", Species[sp]->name, ndv->res_extra);
            //printf("ndv->grp_res_prop = %f\n,Species = %s \n", Species[sp]->name, ndv->grp_res_prop);

            /* Calculate the increment in size due to res_extra for each individual
            Note, we have not actually updated the ndv->relsize here */
            extra_ndv = ndv->res_extra * g->xgrow * indivpergram;
            //printf("extra = %f\n,Species = %s \n", Species[sp]->name, extra);
            //printf("indivpergram = %f\n,Species = %s \n", Species[sp]->name, indivpergram);

            /* Check to make sure extra does not result in ndv->relsize > 1 (full-sized individual) */
            extra_ndv = GT(extra_ndv, 1 - ndv->relsize) ? 1 - ndv->relsize : extra_ndv;

            /* Sum extra growth of all individuals for each species */
            Species[sp]->extragrowth += extra_ndv;
            //printf("s->extragrowth  = %f\n, Species = %s \n", Species[sp]->name,s->extragrowth);

        } /*END ForEachIndiv */

    } /* ENDFOR j (for each species)*/
}


/***********************************************************/
void rgroup_Establish(void) {
    /*======================================================*/
    /* PURPOSE */
    /* Determines which and how many species can establish in a given year. For
     * each species in each perennial functional group, check that a uniform
     * random number between 0 and 1 is less than the species' establishment
     * probability. a) If so, return a random number of individuals up to the
     * maximum allowed to establish for the species. This is the number of individuals
     * in this species that will establish this year. b) If not, continue with
     * the next species. Establishment for species of annual functional groups
     * occurs differently. See notes at the top of _add_annuals */

    /* HISTORY */
    /* Chris Bennett @ LTER-CSU 6/15/2000 */
    /* The probability of establishment emulates the occurrence of microsite
     * conditions that allow for establishment.
     * 7-Nov-03 (cwb) Adding the new algorithm to handle annuals. It's more
     * complicated than before (which didn't really work) so annuals are now added
     * in the PartResources()function.  Only perennials are added here. Also, there's
     * now a parameter to define the start year of establishment for perennials.
     * KAP: Annual establishment now occurs here instead of in PartResources*/
    /*------------------------------------------------------*/

    IntS i, num_est; /* number of individuals of sp. that establish*/
<<<<<<< HEAD
    RealF unused_space = 0; /* sums up all of the space that goes unused if a species does not establish */
=======
    RealF
      used_space = 0; /* sums up all of the space that is currently used */
>>>>>>> d075207c
    GrpIndex rg;
    SppIndex sp;
    GroupType *g;

    /* Cannot establish if plot is still in disturbed state*/
    if (Plot.disturbed > 0) {
        ForEachGroup(rg)
        RGroup[rg]->regen_ok = FALSE;
        return; /* skip regen for all */
    }

    /* If the functional group is turned off, continue */
    ForEachGroup(rg) {
        g = RGroup[rg];
        if (!g->use_me)
            continue;

        g->regen_ok = TRUE; /* default */
<<<<<<< HEAD
        g->min_res_req = g->baseline_min_res_req; /* reset min_res_req, if it was modified last year */
=======
        g->min_res_req = g->space; /* reset min_res_req, if it was modified last year */
>>>>>>> d075207c

        if (Globals.currYear < RGroup[rg]->startyr) {
            g->regen_ok = FALSE;

        } else {

            ForEachGroupSpp(sp, rg, i) {

                /* If the species is turned off, continue */
                if (!Species[sp]->use_me)
                    continue;
                if (!Species[sp]->allow_growth)
                    continue;

                /* Establishment for species that belong to annual functional groups*/
                if (Species[sp]->max_age == 1) {
                    //printf("Globals.currYear = %hu, call to _add_annuals sp=%d Species[sp]->lastyear_relsize : %.5f \n", Globals.currYear, sp, Species[sp]->lastyear_relsize);
                    num_est = _add_annuals(rg, sp, Species[sp]->lastyear_relsize);
                }

                    /* Establishment for species that belong to perennial functional groups*/
                else {
                    num_est = Species_NumEstablish(sp);
                }

                if (num_est) {
                    /* printf("%d %d %d %d\n",
                     Globals.currIter, Globals.currYear, sp, num_est); */

                    Species_Add_Indiv(sp, num_est);
                    species_Update_Estabs(sp, num_est);
                }

            } /* end ForEachGroupSpp() */
        }

<<<<<<< HEAD
        // if no species in this group established we need to redistribute min_res_req
        if(g->est_count == 0){
            unused_space += g->min_res_req;
=======
        // sum up min_res_req in case we need to redistribute min_res_req
        if (g->est_count > 0) {
            used_space += g->min_res_req;
        } else {
>>>>>>> d075207c
            // this group needs no resources because it is not established.
            g->min_res_req = 0;
        }
    } /* end ForEachGroup() */

<<<<<<< HEAD
    // If there is unused space we need to redistribute
    if(unused_space > 0){
        // printf("\nYear %d: unused_space = %f\n\n", Globals.currYear, unused_space);
        ForEachGroup(rg){
            g = RGroup[rg];
            // If this group is established, give it some of the unused space.
            if(g->est_count != 0){
                // printf("%s before: %f\n", g->name, g->min_res_req);
                /* This formula will proportionally redistribute the unused space to all groups that are established */
                g->min_res_req = g->min_res_req / (1 - unused_space);
                // printf("%s after: %f\n", g->name, g->min_res_req);
            }
        }
=======
    // If there is unused (or too much used) space we need to redistribute
    if (!EQ(used_space, 1.0)) {

      ForEachGroup(rg) {
        g = RGroup[rg];
        /* Redistribute the unused (or too much used) space to all groups that
           are established */
        if (g->est_count > 0) {
          g->min_res_req = g->min_res_req / used_space;
        }
      }
>>>>>>> d075207c
    }
}

/***********************************************************/
void rgroup_IncrAges(void)
{
	/*======================================================*/
	/* PURPOSE */
	/*  Increment ages of individuals in a resource group.
	 */

	/* HISTORY */
	/* Chris Bennett @ LTER-CSU 6/15/2000            */
	/*   8-Nov-03 (cwb) added check for annuals */

	/*------------------------------------------------------*/
	Int j;
	GrpIndex rg;
	SppIndex sp;
	IndivType *ndv;

	ForEachGroup(rg)
	{
		if (RGroup[rg]->max_age == 1)
			continue;

		ForEachEstSpp( sp, rg, j)
		{
			ForEachIndiv( ndv, Species[sp])
			{
				ndv->age++;
				if (ndv->age > Species[ndv->myspecies]->max_age)
				{
					LogError(logfp, LOGWARN,
							"%s grown older than max_age (%d > %d). Iter=%d, Year=%d\n",
							Species[ndv->myspecies]->name, ndv->age,
							Species[ndv->myspecies]->max_age, Globals.currIter,
							Globals.currYear);
				}
			}
		}
	}
}

/************************************************************/
/* Sums relsize for all individuals in all species in RGroup rg.
   param rg = RGroup index.
   Return: RGroup relsize. */

RealF getRGroupRelsize(GrpIndex rg){
    Int n;
	SppIndex sp;
	double sum = 0.0;

    ForEachEstSpp( sp, rg, n){
	sum += getSpeciesRelsize(sp);
    }

    if(RGroup[rg]->est_count > 0){
        return (RealF) sum;
    } else {
        return 0;
    }
}

/***********************************************************/
/* Update the grp_res_prop field of every individual in the RGroup. 
   param rg = RGroup index */
void RGroup_Update_GrpResProp(GrpIndex rg)
{
	Int n;
	IndivType **indivs;
	IntS numindvs;
	RealF sumsize = 0.0;

	/* first get group's relative size adjusted for num indivs */
	/* ie, groupsize=1 when 1 indiv of each species is present */
	/* ie each indiv is an equivalent contributor, not based on biomass */
	sumsize = getRGroupRelsize(rg);

    /*printf("Group = %s, sumsize = %f, est_count = %d, relsize = %f\n",
        RGroup[rg]->name, sumsize, RGroup[rg]->est_count, RGroup[rg]->relsize);
    */

	numindvs = 0; // set to 0 so no problems passing to function
	/* compute the contribution of each indiv to the group's size */
	indivs = RGroup_GetIndivs(rg, SORT_0, &numindvs);
	for (n = 0; n < numindvs; n++)
		indivs[n]->grp_res_prop = indivs[n]->relsize / sumsize;

	Mem_Free(indivs);

	/* double check some assumptions */
	if (RGroup[rg]->est_count < 0)
		RGroup[rg]->est_count = 0;
}

/***********************************************************/
RealF RGroup_GetBiomass(GrpIndex rg)
{
	/*======================================================*/
	/* PURPOSE */
	/*   Convert relative size to biomass for a resource group.
	 */

	/* HISTORY */
	/* Chris Bennett @ LTER-CSU 6/15/2000            */
	/*   10-Apr-03 - cwb - return sum of plant sizes times density
	 *       for the per-plot biomass.
	 *
	 *   8-Dec-03 (cwb) actually, what we want is the total biomass
	 *       of the group on the plot, so multiplying by density
	 *       doesn't make sense.  density limits the rsize
	 *       which already scales the per-plot values.
	 */

	/*------------------------------------------------------*/
	Int j;
	SppIndex sp;
	RealF biomass = 0.0;

	if (RGroup[rg]->est_count == 0)
		return 0.0;
	ForEachEstSpp( sp, rg, j)
	{
		biomass += getSpeciesRelsize(sp) * Species[sp]->mature_biomass;
	}

	return biomass;
}

/***********************************************************/
GrpIndex RGroup_Name2Index(const char *name)
{
	/*======================================================*/
	/* PURPOSE */
	/*   Simple utility to find the index of a group name string
	 *
	 *   returns group index number if name is a valid group name
	 *   otherwise returns 0.  This works because the
	 *   ForEachGroup macro starts at 1.
	 */

	/* HISTORY */
	/* Chris Bennett @ LTER-CSU 6/15/2000            */

	/*------------------------------------------------------*/
	GrpIndex i, rg = -1;

	ForEachGroup(i)
	{
		if (strcmp(name, RGroup[i]->name) == 0)
		{
			rg = i;
			break;
		}
	}
	return (rg);
}

/***********************************************************/
static GroupType *_create(void)
{
	/*======================================================*/

	/* HISTORY */
	/* Chris Bennett @ LTER-CSU 6/15/2000            */

	/*------------------------------------------------------*/
	GroupType *p;

	p = (GroupType *) Mem_Calloc(1, sizeof(GroupType), "_create");
        p->name = (char *) Mem_Calloc(Globals.max_groupnamelen + 1, sizeof(char), "_create");
        p->est_spp = (SppIndex *) Mem_Calloc(Globals.max_spp_per_grp, sizeof(SppIndex), "_create");
        p->species = (SppIndex *) Mem_Calloc(Globals.max_spp_per_grp, sizeof(SppIndex), "_create");
        
	return (p);

}

/***********************************************************/
GrpIndex RGroup_New(void)
{
	/*======================================================*/
	/* PURPOSE */
	/* Create a new resource group (life form) object and give
	 it the next consecutive identifier.

	 Initialization is performed in parm_RGroup_Init().

	 */

	/* HISTORY */
	/* Chris Bennett @ LTER-CSU 6/15/2000            */

	/*------------------------------------------------------*/
	GrpIndex i = (GrpIndex) Globals.grpCount;

	if (++Globals.grpCount > Globals.max_rgroups)
	{
		LogError(logfp, LOGFATAL, "Too many groups specified (>%d)!\n"
				"You must adjust MAX_RGROUPS in maxrgroupspecies.in!",
		Globals.max_rgroups);
	}

	RGroup[i] = _create();
	return (GrpIndex) i;
}

/***********************************************************/
void rgroup_DropSpecies(SppIndex sp)
{
	/*======================================================*/
	/* PURPOSE */
	/* When a species associated with a resource group dies
	 out, it is dropped from the group so it will not be
	 processed unnecessarily.
	 */

	/* HISTORY */
	/* Chris Bennett @ LTER-CSU 6/15/2000            */

	/*------------------------------------------------------*/

	IntS i, j;
	GrpIndex rg;
	Bool f = FALSE;

	rg = Species[sp]->res_grp;
	ForEachEstSpp2(rg, i)
	{
		if (RGroup[rg]->est_spp[i] == sp)
		{
			f = TRUE;
			break;
		}
	}

	/* close up the array around the dead spp */
	if (f)
	{ /* note the < symbol not <= */
		for (j = i; j < RGroup[rg]->est_count; j++)
		{
			RGroup[rg]->est_spp[j] = RGroup[rg]->est_spp[j + 1];
		}
		RGroup[rg]->est_count--;
	}
}

/***********************************************************/
void rgroup_AddSpecies(GrpIndex rg, SppIndex sp)
{
	/*======================================================*/
	/* PURPOSE */
	/*   When a species associated with a resource group becomes
	 established, it is added to the list of species and
	 otherwise linked to the group.
	 */
	/* HISTORY */
	/* Chris Bennett @ LTER-CSU 6/15/2000            */

	/*------------------------------------------------------*/
	Int i;
	Bool f = FALSE;

	ForEachEstSpp2( rg, i)
	{
		if (RGroup[rg]->est_spp[i] == sp)
		{
			f = TRUE;
			break;
		}
	}
	if (!f)
		RGroup[rg]->est_spp[RGroup[rg]->est_count++] = sp;
}

/**************************************************************/
void rgroup_Extirpate(GrpIndex rg)
{
	/*======================================================*/
	/* PURPOSE */
	/* Kill a group catastrophically, meaning, kill all
	 individuals, remove their biomass (relsize), and
	 don't let them regenerate ever again.
	 */

	/* HISTORY */
	/* Chris Bennett @ LTER-CSU 7/10/2000
	 cwb - 11/27/00 - rewrote the algorithm to be more
	 efficient, ie, fixed the quick and dirty code
	 from before.
	 */

	/*------------------------------------------------------*/

	SppIndex sp, i;

	ForEachGroupSpp(sp, rg, i)
	{
		Species_Kill(sp, 5);
		Species[sp]->seedling_estab_prob = 0.0;
	}

	RGroup[rg]->extirpated = TRUE;

}

/**************************************************************/
void RGroup_Kill(GrpIndex rg)
{
	/*======================================================*/
	/* PURPOSE */
	/* Kill all individuals of all species in the group,
	 but allow them to regenerate.
	 */

	/* HISTORY */
	/* Chris Bennett @ LTER-CSU 11/27/2000            */

	/*------------------------------------------------------*/

	//printf("inside RGroup_Kill() rg=%d, RGroup[rg]->proportion_killed=%f \n",rg,RGroup[rg]->proportion_killed);
	Int i;

	ForEachEstSpp2( rg, i)
		Species_Proportion_Kill(RGroup[rg]->est_spp[i], 6,
				RGroup[rg]->proportion_killed);
}

/**********************************************************/
IndivType **RGroup_GetIndivs(GrpIndex rg, const char sort, IntS *num)
{
	/*======================================================*/
	/* PURPOSE */
	/* put all the individuals of the group into a list
	 and optionally sort the list.

	 - Returns an allocated list of indivs; calling routine must
	 free when appropriate.
	 - Puts the number of individuals in *num.

	 HISTORY
	 Chris Bennett @ LTER-CSU 12/15/2000
	 *
	 *  2-Mar-03 - cwb - removed requirement for list to be
	 *  pre-allocated.  Added code to allocate and return list.
	 *------------------------------------------------------*/

	IntS j, i = 0;
	size_t i_size = sizeof(IndivType **);
	SppIndex sp;
	IndivType *ndv, **nlist;

	ForEachEstSpp(sp, rg, j)
		ForEachIndiv(ndv, Species[sp])
			i++;
	nlist = Mem_Calloc(i, i_size, "Rgroup_GetIndivs(nlist)");

	i = 0;
	ForEachEstSpp(sp, rg, j)
		ForEachIndiv(ndv, Species[sp])
			nlist[i++] = ndv;

	*num = i;
	if (i > 0 && sort)
		Indiv_SortSize(sort, (size_t) i, nlist);

	return nlist;
}

#ifdef DEBUG_MEM
#include "myMemory.h"
/*======================================================*/
void RGroup_SetMemoryRefs( void)
{
	/* when debugging memory problems, use the bookkeeping
	 code in myMemory.c
	 This routine sets the known memory refs in this module
	 so they can be  checked for leaks, etc.  All refs will
	 have been cleared by a call to ClearMemoryRefs() before
	 this, and will be checked via CheckMemoryRefs() after
	 this, most likely in the main() function.

	 EVERY dynamic allocation must be noted here or the
	 check will fail (which is the point, to catch unknown
	 or missing pointers to memory).
	 */
	GrpIndex rg;

	ForEachGroup(rg)
	{
		NoteMemoryRef(RGroup[rg]);
		NoteMemoryRef(RGroup[rg]->kills); /* this is set it params() */
	}

}

#endif

/* COMMENT 1 - Algorithm for rgroup_PartResources() */
/*
 * Assign minimum resources to each group based on relative
 * size (which can be greater than 1.0).  Resource is computed
 * by scaling the PPT according to the slope and intercept
 * parameters in the groups input file.  Average PPT should
 * yield a resource value of 1.0.  Any resource above 1.0 is
 * committed to extra resource and is allocated in
 * _PartResExtra().
 *
 * Resource required is equal to the relative size of the group;
 * resource available is equivalent to the relative size truncated
 * at 1.0, ie, this is how a group becomes resource limited.
 * For example, a group of 1 three-quarter-sized individual
 * requires min_res_req times .75 times the resource (scaled PPT);
 * for an average PPT year this produces a resource availability
 * of  0.75.  The minimum availability needed for maintenance is
 * equivalent to the relative size <= 1.0.  If the size is < 1,
 * the plant is too small to use all of the potentially available
 * resource, so the difference is added to the pool of extra
 * resource.  If the size is > 1.0, then the plant is too large
 * to use the minimum available. On the other hand, if this is a
 * below average PPT year and the size is 1.0 (or more) the group
 * only gets min_res_req times resource < 1.0 , so groups with
 * size > space * resource will have stretched resources.
 *
 * However if this is an above average PPT year, the groups start
 * out with no more than min_res_req amount of the resource even
 * if the requirements (and size) are higher.  In any case,
 * _PartResExtra() will determine if there is enough extra
 * from other smaller groups and or above average PPT to make up
 * the difference.
 */

/*  COMMENT 3 - Algorithm for rgroup_ResPartIndiv()
 *  2-Mar-03
 *
 Originally (before 2-Mar-03), the premise for the entire scheme
 of growth modification dependent upon the ratio of required to
 available resources was probably faulty in that availability was
 limited by the size of the indiv (or group).  In retrospect,
 this doesn't make sense.  Rather the availability is defined by
 the amount of resource, irrespective of whether plants are
 available to use it, ie, min(resource, 1.0). Generally this can
 be interpreted as "free range" and any able-bodied plant is
 welcome to take what it can.  For individuals within a group
 though, it's necessary to define availability as the total
 available resource assigned to indivs based on their
 proportional size.  All the available resource is "credited" to
 the individuals based on their size (a competitive feature).

 Whereas in the past, size-limited available resource was partitioned
 according to a "cup"-based method (meaning each individual was
 like a cup of relsize filled in decreasing order until resource
 was depleted), now that isn't necessary because, and this is
 very important, small groups (< resource) have ample resource
 to meet each indiv's minimum need so all indivs get enough.

 However, for large (>= resource) groups, indivs still get available
 resource by the cup method.  For example, if this is a dry year
 with full requirements, the larger indivs get as much as they
 need (relsize amt) until the resource runs out, after which the
 smallest indivs are considered to be in severe resource deprivation
 for that year.

 For groups that are allowed to use extra resource, the pooled
 extra resource is allocated proportionally.  If a plant is
 allowed to exhibit extra (superfluous yearly) growth, the amount
 assigned is directly related to the size of the plant, ie,
 smaller plants get more of the extra resource applied to
 persistent growth (relsize) whereas larger plants get more applied
 to extra (leafy) growth.

 This general approach should work equally well whether the resource
 comes from SOILWAT or the MAP equation because it's based on the
 group PR value which is determined before this routine.  Note,
 though, that the implication is that both methods of resource
 creation imply that availability is not tied to relsize.

 */<|MERGE_RESOLUTION|>--- conflicted
+++ resolved
@@ -611,12 +611,8 @@
     /*------------------------------------------------------*/
 
     IntS i, num_est; /* number of individuals of sp. that establish*/
-<<<<<<< HEAD
-    RealF unused_space = 0; /* sums up all of the space that goes unused if a species does not establish */
-=======
     RealF
       used_space = 0; /* sums up all of the space that is currently used */
->>>>>>> d075207c
     GrpIndex rg;
     SppIndex sp;
     GroupType *g;
@@ -635,11 +631,7 @@
             continue;
 
         g->regen_ok = TRUE; /* default */
-<<<<<<< HEAD
-        g->min_res_req = g->baseline_min_res_req; /* reset min_res_req, if it was modified last year */
-=======
         g->min_res_req = g->space; /* reset min_res_req, if it was modified last year */
->>>>>>> d075207c
 
         if (Globals.currYear < RGroup[rg]->startyr) {
             g->regen_ok = FALSE;
@@ -676,36 +668,15 @@
             } /* end ForEachGroupSpp() */
         }
 
-<<<<<<< HEAD
-        // if no species in this group established we need to redistribute min_res_req
-        if(g->est_count == 0){
-            unused_space += g->min_res_req;
-=======
         // sum up min_res_req in case we need to redistribute min_res_req
         if (g->est_count > 0) {
             used_space += g->min_res_req;
         } else {
->>>>>>> d075207c
             // this group needs no resources because it is not established.
             g->min_res_req = 0;
         }
     } /* end ForEachGroup() */
 
-<<<<<<< HEAD
-    // If there is unused space we need to redistribute
-    if(unused_space > 0){
-        // printf("\nYear %d: unused_space = %f\n\n", Globals.currYear, unused_space);
-        ForEachGroup(rg){
-            g = RGroup[rg];
-            // If this group is established, give it some of the unused space.
-            if(g->est_count != 0){
-                // printf("%s before: %f\n", g->name, g->min_res_req);
-                /* This formula will proportionally redistribute the unused space to all groups that are established */
-                g->min_res_req = g->min_res_req / (1 - unused_space);
-                // printf("%s after: %f\n", g->name, g->min_res_req);
-            }
-        }
-=======
     // If there is unused (or too much used) space we need to redistribute
     if (!EQ(used_space, 1.0)) {
 
@@ -717,7 +688,6 @@
           g->min_res_req = g->min_res_req / used_space;
         }
       }
->>>>>>> d075207c
     }
 }
 
