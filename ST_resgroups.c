--- conflicted
+++ resolved
@@ -71,12 +71,6 @@
 See COMMENT 1. at the end of this file for the algorithm.*/
 
 	GrpIndex rg;
-<<<<<<< HEAD
-	Bool noplants = TRUE;
-	const Bool add_seeds = TRUE, /* monikers for pass 1 & 2 _add_annuals() */
-	no_seeds = FALSE;
-	GroupType *g; /* shorthand for RGroup[rg] */
-=======
 	RealF resource, /* amt of "resource" == 1 when ppt is avg */
 	xtra_base = 0., /* pooled extra resource up to 1.0 */
 	xtra_obase = 0., /* pooled resource > 1.0 */
@@ -90,7 +84,6 @@
 	GroupType *g; /* shorthand for RGroup[rg] */
 
 	/*----------------------------------------------------*/
->>>>>>> 97a750d8
 
 	/* ----- distribute basic (minimum) resources */
 	ForEachGroup(rg)
@@ -109,7 +102,6 @@
 			g->res_required = g->estabs;
 			g->res_avail = 1;
 		}
-		
 		//A check
 		if(ZRO(g->res_avail) && g->res_required > 0)
 		{
@@ -148,7 +140,7 @@
 		g = RGroup[rg];
 		g->pr = ZRO(g->res_avail) ? 0. : g->res_required / g->res_avail;
 	}
- 	
+
  	//partition resources to individuals and determine 'extra' resources
 	rgroup_ResPartIndiv();
 
@@ -332,10 +324,9 @@
 		g = RGroup[rg];
 		if (ZRO(g->relsize))
 			continue;
-		
 		if (isextra && !g->use_extra_res)
 			continue;
-			
+
 		// checking to make sure not dividing by 0
 		if(sum_size == 0.)
 			req_prop = 0.;
