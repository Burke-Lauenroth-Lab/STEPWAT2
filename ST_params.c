/********************************************************/
/*  Source file: params.c
 *  Type: module
 *  Application: STEPPE - plant community dynamics simulator
 *  Purpose: This module handles the reading and initialization
 *           of the model parameters.  Mostly these come from
 *           the *.in files, but a fair amount are computed. */
/*  History */
/*     (6/15/2000) -- INITIAL CODING - cwb
 *      15-Apr-02  -- added code to interface with SOILWAT (cwb)
 *                    only modified parm_Files_Init(). */
/********************************************************/
/********************************************************/

/* =================================================== */
/*                INCLUDES / DEFINES                   */
/* --------------------------------------------------- */

#include <stdio.h>
#include <stdlib.h>
#include <string.h>
#include <math.h>
#include <ctype.h>
#include <errno.h>
#include "ST_steppe.h"
#include "generic.h"
#include "filefuncs.h"
#include "myMemory.h"
#include "rands.h"

/************ External Variable Declarations ***************/
/***********************************************************/
#include "ST_globals.h"
#include "sxw_vars.h"

/******** Modular External Function Declarations ***********/
/* -- truly global functions are declared in functions.h --*/
/***********************************************************/
SppIndex species_New(void);

/*------------------------------------------------------*/
/* Modular functions only used on one or two specific   */
/* places; that is, they are not generally useful       */
/* (like C++ friend functions) but have to be declared. */
  void parm_Initialize(void);
  void parm_SetFirstName( char *s);
  void parm_SetName( char *s, int which);
  void parm_free_memory( void );

/*********** Locally Used Function Declarations ************/
/***********************************************************/
static void _env_init( void);
static void _plot_init( void);
static void _setNameLen(char *dest, char *src, Int len);
static void _maxrgroupspecies_init( void);
static void _rgroup_init( void);
static void _species_init( void);
static void _files_init( void );
static void _check_species( void);
static void _bmassflags_init( void);
static void _mortflags_init( void);
static void _model_init( void);
static void _rgroup_add1( char name[], RealF space, RealF density,
                      Int estab, RealF slow, Int stretch,
                      Int xres, Int estann, Int turnon,
                      Int styr,  RealF xgro, Int veg_prod_type, Int mort);
static void _rgroup_add2( char name[],
                      RealF nslope, RealF nint,
                      RealF wslope, RealF wint,
                      RealF dslope, RealF dint);
static void _rgroup_add_disturbance( char name[],  Int killyr, Int killfreq_startyr,RealF killfreq,
                      Int extirp, RealF prop_killed, RealF prop_recovered,RealF grazing_frq,RealF prop_grazing,Int grazingfreq_startyr);
static void _rgroup_add_wildfire( RealF ignition, RealF cheatgrass_coefficient, RealF wild_fire_slope);

static void _rgroup_addsucculent( char name[],
                               RealF wslope, RealF wint,
                               RealF dslope, RealF dint);

//static void _recover_names(void);

/************ Module Variable Declarations ******************/
/***********************************************************/
  #define NFILES 15

static char *_files[NFILES];
char *MyFileName;

/**************************************************************/
/* fdpierson: This function should only be called once, otherwise
 * memory leaks involving resource groups, species, and potentially
 * other variables will occur. */
/**************************************************************/
void parm_Initialize() {
/*======================================================*/
<<<<<<< HEAD
  static Bool beenhere = FALSE;
  //char filename[FILENAME_MAX];

  if (beenhere) {
//    if (BmassFlags.yearly) {
//      sprintf(filename, "%s%0*d.csv", Parm_name(F_BMassPre),
//                                Globals->bmass.suffixwidth,
//                                iter);
//      printf("parm_Initialize: %s\n",filename, filename);
//      if (Globals->bmass.fp_year != NULL) {
//        LogError(logfp, LOGFATAL, "Programmer error: "
//                        "Globals->bmass.fp_year not null"
//                        " in parm_Initialize()");
//      }
//      Globals->bmass.fp_year = OpenFile(filename, "w");//moved to output function
//      fprintf(Globals->bmass.fp_year, "%s", Globals->bmass.header_line);
//      fflush(Globals->bmass.fp_year);
//      CloseFile(&Globals->bmass.fp_year);
//    }
//
//    if (MortFlags.yearly) {
//      sprintf(filename, "%s%0*d.csv", Parm_name(F_MortPre),
//                                Globals->mort.suffixwidth,
//                                iter);
//      if (Globals->mort.fp_year != NULL) {
//        LogError(logfp, LOGFATAL, "Programmer error: "
//                        "Globals->mort.fp_year not null"
//                        " in parm_Initialize()");
//      }
//      Globals->mort.fp_year = OpenFile(filename, "w");
//      fprintf(Globals->mort.fp_year, "%s", Globals->mort.header_line);
//      fflush(Globals->mort.fp_year);
//      CloseFile(&Globals->mort.fp_year);
//    }

  } else {
    _files_init();
    _model_init();
    _env_init();
    
    _plot_init();
    _bmassflags_init();
    _mortflags_init();
    _rgroup_init();
    _species_init();
    _check_species();

//    _bmasshdr_init();
//    _morthdr_create();

	/*_recover_names();*/
    beenhere = TRUE;
  }

=======
  _globals_init();
  _files_init();
  _model_init();
  _env_init();
  _plot_init();
  _bmassflags_init();
  _mortflags_init();
  _maxrgroupspecies_init();
  _rgroup_init();
  _species_init();
  _check_species();
>>>>>>> a17a89ef
}

/**************************************************************/
char *Parm_name( ST_FileIndex i) {
/*======================================================*/

  return _files[i];
}

/**************************************************************/
void parm_SetFirstName( char *s) {
/*======================================================*/

  if (_files[F_First]) Mem_Free( _files[F_First]);
  _files[F_First] = Str_Dup(s);

}

/**************************************************************/
void parm_SetName( char *s, int which) {
/*======================================================*/
// (DLM) - 5/28/2013 - added this function because I needed a way to change the name of some of the files (particularly the output files) easily from other modules

	if(which > (NFILES - 1) || which < 0)
		return;
	if (_files[which]) Mem_Free( _files[which]);
  	_files[which] = Str_Dup(s);

}

/**************************************************************/
static void _files_init( void ) {
/*======================================================*/
  /* 7-May-02 (cwb) added code to interface with SOILWAT */

  FILE *f;
  ST_FileIndex i;
  ST_FileIndex last = F_MaxRGroupSpecies;

  MyFileName = Parm_name(F_First);

  f = OpenFile(MyFileName, "r");

  for(i=F_Log; i <= last; i++) {
    if ( ! GetALine(f, inbuf)) break;
    _files[i] = Str_Dup(Str_TrimLeftQ(inbuf));
    //printf("FILES: %d : %s\n", i, _files[i]);
  }

  if ( i < last) {
    LogError(logfp, LOGFATAL, "%s: Too few input files specified",
                              MyFileName);
  }

  CloseFile(&f);

  if(!UseGrid) {	//if the gridded option has been specified, then the logfile has already been opened
  	if ( !strcmp("stdout", _files[F_Log]) )
    	logfp = stdout;
  	else
    	logfp = OpenFile(_files[F_Log], "w");
   }

}

/**************************************************************/
static void _model_init( void) {
/*======================================================*/
   FILE *f;
   int seed, years;
   char tmp[80];

   MyFileName = Parm_name(F_Model);
   f = OpenFile(MyFileName, "r");
   /* ----------------------------------------------------*/
   /* scan for the first line*/
   if (!GetALine(f, inbuf)) {
     LogError(logfp, LOGFATAL, "%s: No data found!\n", MyFileName);
   } else {
     sscanf( inbuf, "%s %d %d",
             tmp,
             &years,
             &seed);

     Globals->runModelYears = years;
     Globals->Max_Age = Globals->runModelYears;
     Globals->runModelIterations = atoi(tmp);
     if (Globals->runModelIterations < 1 ||
         Globals->runModelYears < 1 ) {
       LogError(logfp, LOGFATAL,"Invalid parameters for RunModelIterations "
               "or RunModelYears (%s)",
               MyFileName);
     }
     Globals->bmass.suffixwidth = Globals->mort.suffixwidth = strlen(tmp);
     Globals->randseed = (IntL) ((seed) ? -abs(seed) : 0);
   }
   
   CloseFile(&f);
}


/**************************************************************/
static void _env_init( void) {
/*======================================================*/
/* Read environmental parameters that drive
   the abiotic conditions.  These values go
   into the Globals structure
*/
   FILE *f;
   int x,
       index=0,
       nitems,
       use[3];

   MyFileName = Parm_name(F_Env);
   f = OpenFile(MyFileName, "r");

   while( GetALine(f, inbuf)) {

      switch(++index) {
        case 1:
            x=sscanf( inbuf, "%f %f %hu %hu %hu %hu %f %hu",
                      &Globals->ppt.avg, &Globals->ppt.std,
                      &Globals->ppt.min, &Globals->ppt.max,
                      &Globals->ppt.dry, &Globals->ppt.wet,
                      &Globals->gsppt_prop, &Globals->transp_window);
            nitems = 8;
            break;
        case 2:
<<<<<<< HEAD
            x=sscanf( inbuf, "%f %f %f %f",
                      &Globals->temp.avg, &Globals->temp.std,
                      &Globals->temp.min, &Globals->temp.max);
            nitems = 4;
=======
            x=sscanf( inbuf, "%f %f %f %f %f",
                      &Globals.temp.avg, &Globals.temp.std,
                      &Globals.temp.min, &Globals.temp.max,
                      &Globals.temp.gstemp);
            nitems = 5;
>>>>>>> a17a89ef
            break;
        case 3:
            x=sscanf( inbuf, "%d %f %f %f %f ", &use[0],
                      &Globals->pat.occur, &Globals->pat.removal,
                      &Globals->pat.recol[Slope],
                      &Globals->pat.recol[Intcpt]);
            nitems = 4;
            break;
        case 4:
            x=sscanf( inbuf, "%d %f %hu %hu", &use[1],
                      &Globals->mound.occur,
                      &Globals->mound.minyr,
                      &Globals->mound.maxyr);
            nitems = 3;
            break;
        case 5:
            x=sscanf( inbuf, "%d %f %hu", &use[2],
                      &Globals->burrow.occur,
                      &Globals->burrow.minyr);
            nitems = 2;
            break;
        case 6:
            x=sscanf( inbuf, "%f %f %f %f %f %f",
                      &Globals->tempparm[CoolSeason][0],
                      &Globals->tempparm[CoolSeason][1],
                      &Globals->tempparm[CoolSeason][2],
                      &Globals->tempparm[WarmSeason][0],
                      &Globals->tempparm[WarmSeason][1],
                      &Globals->tempparm[WarmSeason][2]);
            nitems = 6;
            break;
      }
      if (x<nitems) {
         LogError(logfp, LOGFATAL, "%s: Invalid record %d",
                 MyFileName, index);
      }

   } /* end while*/

   Globals->pat.use    = itob(use[0]);
   Globals->mound.use  = itob(use[1]);
   Globals->burrow.use = itob(use[2]);

   CloseFile(&f);
}


/**************************************************************/
static void _plot_init( void) {
/*======================================================*/

   FILE *f;
   int x, nitems=1;

   MyFileName = Parm_name(F_Plot);
   f = OpenFile(MyFileName, "r");

   /* ----------------------------------------------------*/
   /* scan for the first line*/
   if (!GetALine(f, inbuf)) {
     LogError(logfp, LOGFATAL, "%s: No data found!\n", MyFileName);
   }

   x = sscanf( inbuf, " %f", &Globals->plotsize);
   if (x < nitems) {
     LogError(logfp, LOGFATAL, "%s: Incorrect number of fields",
                     MyFileName);
   }


   CloseFile(&f);
}


/**************************************************************/
static void _check_species( void) {
/*======================================================*/
  /* Make sure max_spp_estab <= max_spp */
  /* Also this block creates then links */
  /* species' numbers to their respective groups. */
  /* - and sets up mortality arrays for groups and spp (5/18/01)*/
  /* 10-Apr-03 - cwb - compute max_bmass for the group as the
   *      sum of the mature biomass of each species in the group.
   *      plot biomass = sum(g->relsize * g->max_density * g->max_bmass)
   * 7-Nov-03 (cwb) make sure no annuals are assigned to
   *      perennials groups.
   */
  IntS i, cnt,
       maxage, minage, /* placeholders */
       runyrs = Globals->runModelYears;  /* shorthand */
  SppIndex sp;
  GrpIndex rg;
  Bool tripped = FALSE;
  GroupType *g;
  SpeciesType *s;

  /* -------------------------------------------*/
   /* count and link species to their groups.
   * print a message if more specified than available */
  ForEachGroup(rg) { g = RGroup[rg];
    cnt = 0;
    ForEachSpecies(sp) {
      if (Species[sp]->res_grp == rg)
        g->species[cnt++] = sp;
    }
    g->max_spp = cnt;
    if (cnt < g->max_spp_estab) {
      tripped = TRUE;
      g->max_spp_estab = cnt;
      LogError(logfp, LOGNOTE, "Max_Spp_Estab > Number of Spp for %s",
              g->name);
    }
  }
  if (tripped) LogError(logfp, LOGNOTE,"Continuing.");

  /* -------------------------------------------*/
  /* determine max age for the species and
   * keep track for group's max age */
  /* and compute max g/m^2 for this group */
  /* 10-Apr-03 - also, compute max_bmass for the group. */
  ForEachGroup(rg) { g = RGroup[rg];
    maxage = 0; minage = 30000;
    g->max_bmass = 0.0;
    ForEachGroupSpp(sp, rg, i) {
      s = Species[sp];
      if (s->max_age == 0) s->max_age = runyrs+1;
/* maxage shouldn't be set to extirp due to age-independent mortality.
   extirp happens due to the flag, not age;
   but I hesitate to remove the code, so I'll comment it out for now.
      if ( g->extirp && g->extirp < s->max_age)
        s->max_age = g->extirp;
*/
      maxage = max(s->max_age, maxage);
      minage = min(s->max_age, minage);
      g->max_bmass += s->mature_biomass;
    }

    if (minage == 1 && maxage != 1) {
      LogError(logfp, LOGFATAL, "%s: Can't mix annuals and perennials within a group\n"
                      "Refer to the groups.in and species.in files\n",
                       RGroup[rg]->name);
    }
    g->max_age = maxage;
  }

  /* -------------------------------------------*/
  /* check out the definitions for SppMaxAge and GrpMaxAge */
  /* they're used here for some hoped-for sense of readability */

  if (MortFlags.species) {
    /* size each species kills list, age ==0 ok */
    ForEachSpecies(sp) {
      if ( Species[sp]->use_me) {
        Species[sp]->kills = (IntUS *) Mem_Calloc(SppMaxAge(sp),
                                               sizeof(IntUS),
                             "_check_species(Species.kills)");
      } else {
        Species[sp]->kills = NULL;
      }
    }
  } else {
    ForEachSpecies(sp)
      Species[sp]->kills = NULL;
  }

  if (MortFlags.group) {
    ForEachGroup(rg) {
      if (RGroup[rg]->use_me) {
        /* find max age of the group and size the kills array */
        ForEachGroupSpp( sp, rg, i) {
          RGroup[rg]->max_age = (Species[sp]->max_age)
                                ? max(Species[sp]->max_age,
                                      RGroup[rg]->max_age)
                                : Globals->Max_Age;
        }
        RGroup[rg]->kills = (IntUS *) Mem_Calloc(GrpMaxAge(rg),
                                                sizeof(IntUS),
                        "_check_species(RGroup.kills)");
      } else {
        RGroup[rg]->kills = NULL;
      }
    }
  } else {
    ForEachGroup(rg)
      RGroup[rg]->kills = NULL;
  }
}


/**************************************************************/
static void _bmassflags_init( void) {
/*======================================================*/
/* read in the flags to control the output quantities etc.
   It helps to have the file visible while reading this code.

 * 9-Dec-03 (cwb) added code to create output directory.

*/

   FILE *fin;
   Int x, i,
       nitems=16; /* number of items expected in first input line */

   /*   code      controls: */
   char u[5],  /* summary? if 'n' don't init and don't print */
        a[5],  /* print yearly files */
        h[5],  /* header line containing var names */
        f[5],  /* field separator */
        y[5],  /* year number */
        d[5],  /* disturbance type */
        p[5],  /* precip */
        c[5],  /* ppt class (wet/dry/norm) */
        t[5],  /* temperature */
        g[5],  /* biomass for the groups */
        q[5],  /* groups PR quotient (see C&L1990, p240) */
        r[5],  /* relative size for each group */
        w[5],  /* wildfire count */
        m[5],  /* prescribed fire count */
        s[5],  /* biomass for each species */
        n[5];  /* number of individuals for each species */
   char z;

   MyFileName = Parm_name(F_BMassFlag);
   fin = OpenFile(MyFileName, "r");

   if (!GetALine(fin, inbuf)) {
     LogError(logfp, LOGFATAL, "%s: No data found!\n", MyFileName);
   }

   x = sscanf( inbuf, "%s %s %s %s %s %s %s %s %s %s %s %s %s %s %s %s",
                      u, a, h, f, y, d, p, c, t, g, q, r, w, m, s, n );

   /* don't bother initializing the rest if first flag is 'n' */
   BmassFlags.summary  = (Bool)(*u=='y'||*u=='Y');
   BmassFlags.yearly   = (Bool)(*a=='y'||*a=='Y');
   if (!(BmassFlags.summary || BmassFlags.yearly)) {
     return;
   }

   if (x < nitems) {
     LogError(logfp, LOGFATAL, "%s: Invalid number of parameters",
             MyFileName);
   }

   for( i=1; i<= nitems; i++) {
   /* to stick in a new item, just add it to the bottom
      and adjust nitems in definitions. */
     switch (i) {
       case 1:
            BmassFlags.header = (Bool)(*h=='y'||*h=='Y');
              break;
       case 2:
            z = (char) tolower((Int)*f);
            switch( z )  {
               case 't': BmassFlags.sep = '\t'; break;
               case 's': BmassFlags.sep = ' '; break;
               default : BmassFlags.sep = z; break;
            }
            break;
       case 3:
            BmassFlags.yr     = (Bool)(*y=='y'||*y=='Y');
            break;
       case 4:
            BmassFlags.dist   = (Bool)(*d=='y'||*d=='Y');
            break;
       case 5:
            BmassFlags.ppt    = (Bool)(*p=='y'||*p=='Y');
            break;
       case 6:
            BmassFlags.pclass = (Bool)(*c=='y'||*c=='Y');
           break;
       case 7:
            BmassFlags.tmp    = (Bool)(*t=='y'||*t=='Y');
            break;
       case 8:
            BmassFlags.grpb   = (Bool)(*g=='y'||*g=='Y');
            break;
       case 9:
            BmassFlags.pr     = (Bool)(*q=='y'||*q=='Y');
            break;
       case 10:
            BmassFlags.size   = (Bool)(*r=='y'||*r=='Y');
            break;
       case 11:
            BmassFlags.wildfire     = (Bool)(*w=='y'||*w=='Y');
            break;
       case 12:
            BmassFlags.prescribedfire     = (Bool)(*m=='y'||*m=='Y');
            break;
       case 13:
            BmassFlags.sppb   = (Bool)(*s=='y'||*s=='Y');
            break;
       case 14:
            BmassFlags.indv   = (Bool)(*n=='y'||*n=='Y');
            break;
       case 15:
            break;
     }

   }
   CloseFile(&fin);

   /* remove old output and/or create the output directories if needed */
   /* borrow inbuf for filenames */
   /* -- do avg file first, otherwise it may get deleted by match
    *    with BMassPre and then not be there for specific delete.
    */
   if (DirExists(DirName(Parm_name(F_BMassAvg)))) {
     strcpy(inbuf, Parm_name(F_BMassAvg));
     if (!RemoveFiles(inbuf) )
       LogError(logfp, LOGWARN, "Can't remove old average biomass output file %s\n%s",
                inbuf, strerror(errno) );

   } else if (!MkDir(DirName(Parm_name(F_BMassAvg))) ) {
     LogError(logfp, LOGFATAL,
              "Can't make output path for average biomass file: %s\n%s",
              DirName(Parm_name(F_BMassAvg)), strerror(errno));
   }

   if (DirExists(DirName(Parm_name(F_BMassPre)))) {
     strcpy(inbuf, Parm_name(F_BMassPre));
     strcat(inbuf, "*.csv");
     if (!RemoveFiles(inbuf) )
       LogError(logfp, LOGWARN, "Can't remove old biomass output files %s\n%s",
                inbuf, strerror(errno) );

   } else if (!MkDir(DirName(Parm_name(F_BMassPre))) ) {
       LogError(logfp, LOGFATAL,
                "Can't make output path for yearly biomass files: %s\n%s",
                DirName(Parm_name(F_BMassPre)), strerror(errno) );
   }

}

/**************************************************************/
<<<<<<< HEAD
///*======================================================*/
///* Writes to Globals->header */
/*
static void _bmasshdr_init( void) {
  char fields[MAX_OUTFIELDS][MAX_FIELDLEN+1];
  Int rg, sp, i, fc=0;


  if (!BmassFlags.header) return;

  // Set up headers
  if (BmassFlags.yr)
    strcpy(fields[fc++], "Year");
  if (BmassFlags.dist)
    strcpy(fields[fc++], "Disturb");
  if (BmassFlags.ppt)
    strcpy(fields[fc++], "PPT");
  if (BmassFlags.pclass)
    strcpy(fields[fc++], "PPTClass");
  if (BmassFlags.tmp)
    strcpy(fields[fc++], "Temp");

  if (BmassFlags.grpb) {
    ForEachGroup(rg) {
      strcpy(fields[fc++], RGroup[rg]->name);
      if (BmassFlags.size) {
        strcpy(fields[fc], RGroup[rg]->name);
        strcat(fields[fc++], "_RSize");
      }
      if (BmassFlags.pr) {
        strcpy(fields[fc], RGroup[rg]->name);
        strcat(fields[fc++], "_PR");
      }
    }
  }

  if (BmassFlags.sppb) {
    ForEachSpecies(sp) {
      strcpy(fields[fc++], Species[sp]->name);
      if (BmassFlags.indv) {
        strcpy(fields[fc], Species[sp]->name);
        strcat(fields[fc++], "_Indv");
      }
    }
  }

  // Put header line in global variable
    for (i=0; i< fc-1; i++) {
      sprintf(inbuf,"%s%c", fields[i], BmassFlags.sep);
      strcat(Globals->bmass.header_line, inbuf);
    }
    sprintf(inbuf,"%s\n", fields[i]);
    strcat(Globals->bmass.header_line, inbuf);
}
*/

/**************************************************************/
=======
>>>>>>> a17a89ef
static void _mortflags_init( void) {
/*======================================================*/
/* read in the flags to control the output quantities etc.
   It helps to have the file visible while reading this code.
*/

   FILE *fin;
   Int x, i,
       nitems=6; /* number of items expected in first input line */

   /*   code      controls: */
   char s[5],  /* summary stats? if 'n' don't init and don't print */
        y[5],  /* print yearly files */
        h[5],  /* header line containing var names */
        f[5],  /* field separator */
        g[5],  /* group data */
        k[5];  /* species data */
   char z;


   MyFileName = Parm_name(F_MortFlag);
   fin = OpenFile(MyFileName, "r");

   if (!GetALine(fin, inbuf)) {
     LogError(logfp, LOGFATAL, "%s No data found!\n", MyFileName);

   }

   x = sscanf( inbuf, "%s %s %s %s %s %s",
                      s, y, h, f, g, k );

   /* don't bother initializing the rest if first flag is 'n' */
   MortFlags.summary = (Bool)(*s=='y'||*s=='Y');
   MortFlags.yearly  = (Bool)(*y=='y'||*y=='Y');
   if (!(MortFlags.summary || MortFlags.yearly)) {
     MortFlags.header = MortFlags.group = MortFlags.species = FALSE;
     return;
   }

   if (x < nitems -2) {
     LogError(logfp, LOGFATAL,"%s: Invalid number of parameters",
             MyFileName);
   }

   for( i=3; i<= nitems ; i++) {  /* 3 accounts for first two flags */
   /* to stick in a new item, just add it to the bottom
      and adjust nitems in definitions. */
     switch (i) {
       case 3:
            MortFlags.header = (Bool)(*h=='y'||*h=='Y');
              break;
       case 4:
            MortFlags.group  = (Bool)(*g=='y'||*g=='Y');
              break;
       case 5:
            MortFlags.species = (Bool)(*k=='y'||*k=='Y');
              break;
       case 6:
            z = (char) tolower((Int)*f);
            switch( z )  {
               case 't': MortFlags.sep = '\t'; break;
               case 's': MortFlags.sep = ' '; break;
               default : MortFlags.sep = z; break;
            }
            break;
       default:
            break;
     }

    }
    CloseFile(&fin);

   /* remove old output and/or create the output directories if needed */
   /* borrow inbuf for filenames */
   /* -- do avg file first, otherwise it may get deleted by match
    *    with MortPre and then not be there for specific delete.
    */
   if (DirExists(DirName(Parm_name(F_MortAvg)))) {
     strcpy(inbuf, Parm_name(F_MortAvg));
     if (!RemoveFiles(inbuf) )
       LogError(logfp, LOGWARN, "Can't remove old average biomass output file %s\n%s",
                inbuf, strerror(errno) );

   } else if (!MkDir(DirName(Parm_name(F_MortAvg))) ) {
     LogError(logfp, LOGFATAL,
              "Can't make output path for average biomass file: %s\n%s",
              DirName(Parm_name(F_MortAvg)), strerror(errno));
   }


   if (DirExists(DirName(Parm_name(F_MortPre)))) {
     strcpy(inbuf, Parm_name(F_MortPre));
     strcat(inbuf, "*.csv");
     if (!RemoveFiles(inbuf) )
       LogError(logfp, LOGWARN, "Can't remove old biomass output files %s\n%s",
                inbuf, strerror(errno) );

   } else if (!MkDir(DirName(Parm_name(F_MortPre))) ) {
       LogError(logfp, LOGFATAL,
                "Can't make output path for yearly biomass files: %s\n%s",
                DirName(Parm_name(F_MortPre)), strerror(errno) );
   }

}

/**************************************************************/
static void _setNameLen(char *dest, char *src, Int len) {
/*======================================================*/
<<<<<<< HEAD
/* Writes to Globals->header */
/*
static void _morthdr_create( void) {
=======
  strncpy(dest, src, len);
  dest[len] = '\0';
}
>>>>>>> a17a89ef

/**************************************************************/
static void _maxrgroupspecies_init( void) {
/*======================================================*/
    FILE *f;
    
    MyFileName = Parm_name(F_MaxRGroupSpecies);
    f = OpenFile(MyFileName, "r");
    
    /* These values determine the memory allocated for resource groups, species, and their names. */
    /* If these limits are exceeded, memory leaks will result. */

    /* Resource group limits */

    if (!GetALine(f, inbuf)) {
       LogError(logfp, LOGFATAL, "%s: Could not read maximum resource groups allowed.", MyFileName);
    }

    if (sscanf(inbuf, "%zu", &Globals.max_rgroups) != 1) {
       LogError(logfp, LOGFATAL, "%s: Could not read maximum resource groups allowed.", MyFileName);
    }

    if (!GetALine(f, inbuf)) {
       LogError(logfp, LOGFATAL, "%s: Could not read maximum resource group name length.", MyFileName);
    }

    if (sscanf(inbuf, "%zu", &Globals.max_groupnamelen) != 1) {
       LogError(logfp, LOGFATAL, "%s: Could not read maximum resource group name length.", MyFileName);
    }

    /* Species limits */

<<<<<<< HEAD
  // Put header line in global variable
    for (i=0; i< fc-1; i++) {
      sprintf(inbuf,"%s%c", fields[i], MortFlags.sep);
      strcat(Globals->mort.header_line, inbuf);
    }
    sprintf(inbuf,"%s\n", fields[i]);
    strcat(Globals->mort.header_line, inbuf);
=======
    if (!GetALine(f, inbuf)) {
       LogError(logfp, LOGFATAL, "%s: Could not read maximum species allowed per resource group.", MyFileName);
    }
>>>>>>> a17a89ef

    if (sscanf(inbuf, "%zu", &Globals.max_spp_per_grp) != 1) {
       LogError(logfp, LOGFATAL, "%s: Could not read maximum species allowed per resource group.", MyFileName);
    }

    if (!GetALine(f, inbuf)) {
       LogError(logfp, LOGFATAL, "%s: Could not read maximum individuals allowed per species.", MyFileName);
    }

    if (sscanf(inbuf, "%zu", &Globals.max_indivs_per_spp) != 1) {
       LogError(logfp, LOGFATAL, "%s: Could not read maximum individuals allowed per species.", MyFileName);
    }

    if (!GetALine(f, inbuf)) {
       LogError(logfp, LOGFATAL, "%s: Could not read maximum species name length.", MyFileName);
    }

    if (sscanf(inbuf, "%zu", &Globals.max_speciesnamelen) != 1) {
       LogError(logfp, LOGFATAL, "%s: Could not read maximum species name length.", MyFileName);
    }
    
    CloseFile(&f);
}


/**************************************************************/
/**************************************************************/
/*****************************************************
 * The *_RGroup_* functions read the input from the user
 * file for resource-group-level information.
 *
 *****************************************************/
static void _rgroup_init( void) {
/*======================================================*/
/* Read parameters for resource group
*/
   FILE *f;
   IntS x;
   Bool groupsok;

   /* temp vars to hold the group info*/
   char *name;

   /* input variables*/
   Int estab, stretch, xres, turnon, estann,
       styr, veg_prod_type, mort;
   RealF space, density, slow, 
         nslope, nint, wslope, wint, dslope, dint, xgro;
   /* input variables related to disturbances */
   Int extirp, killyr, killfreq_startyr, 
       grazingfreq_startyr;
   RealF  killfreq, ignition, cheatgrass_coefficient, wild_fire_slope,
        prop_killed, prop_recovered,grazing_frq, prop_grazing ;

   MyFileName = Parm_name(F_RGroup);
   f = OpenFile(MyFileName, "r");
   
   name = (char *)Mem_Calloc(Globals.max_groupnamelen + 1, sizeof(char), "_rgroup_init");
   RGroup = (GroupType **)Mem_Calloc(Globals.max_rgroups, sizeof(GroupType *), "_rgroup_init");

   /* ------------------------------------------------------------*/
   /* Install all the defined groups, except for dry/wet/norm parms */
   groupsok = FALSE;
   while( GetALine(f,inbuf)) {
     if (!isnull(strstr(inbuf,"[end]"))) {
        groupsok = TRUE;
        break;
     }
     x=sscanf( inbuf, "%s %f %f %d %f %d %d %d %d %d %f %d %d %d %f %d %d %f %f %f %f %d",
               name,
               &space, &density, &estab, &slow, &stretch,
               &xres, &estann, &turnon, &styr, &xgro, &veg_prod_type, &killyr, &killfreq_startyr, &killfreq,
               &extirp, &mort, &prop_killed, &prop_recovered,&grazing_frq, &prop_grazing,&grazingfreq_startyr);
     if (x < 22) {
       LogError(logfp, LOGFATAL, "%s: Too few columns in groups",
               MyFileName);
     }

     _rgroup_add1( name, space, density, estab,
                   slow, stretch, xres, estann,
                   turnon, styr, xgro, veg_prod_type, mort);

     _rgroup_add_disturbance(name, killyr, killfreq_startyr, killfreq,
                   extirp, prop_killed, prop_recovered,grazing_frq,prop_grazing,grazingfreq_startyr);
   }/* end while*/

   if (!groupsok) {
      LogError(logfp, LOGFATAL, "%s: Incomplete input in group definitions",
              MyFileName);
   }

   /* ------------------------------------------------------------*/
   /* Install  dry/wet/norm parms for defined groups */
   groupsok = FALSE;
   while( GetALine(f,inbuf)) {
     if (!isnull(strstr(inbuf,"[end]"))) {
        groupsok = TRUE;
        break;
     }
     x=sscanf( inbuf, "%s %f %f %f %f %f %f",
               name,
               &nslope, &nint, &wslope, &wint, &dslope, &dint);
     if (x != 7) {
       LogError(logfp, LOGFATAL, "%s: Wrong number of columns in groups' wet/dry parms",
               MyFileName);
     }
     _rgroup_add2( name, nslope, nint, wslope, wint, dslope, dint);
   }/* end while*/

   if (!groupsok) {
      LogError(logfp, LOGFATAL, "%s: Incomplete input in group definitions",
              MyFileName);
   }

   /* ------------------------------------------------------------*/
   /* Get succulent growth modifiers*/
   GetALine(f, inbuf);
   x=sscanf( inbuf, "%s %f %f %f %f",
             name, &wslope, &wint, &dslope, &dint);
   if (x < 5) {
     LogError(logfp, LOGFATAL,
          "%s: Too few values in succulent growth parameters",
           MyFileName);
   }
   _rgroup_addsucculent( name, wslope, wint, dslope, dint);

   /* ------------------------------------------------------------ */
   /* Get wildfire parameters */
   GetALine(f,inbuf);

   groupsok = FALSE;
   while(GetALine(f,inbuf)) {
     if (!isnull(strstr(inbuf,"[end]"))) {
        groupsok = TRUE;
        
        break;
     }

     x=sscanf( inbuf, "%f %f %f",
               &ignition, &cheatgrass_coefficient, &wild_fire_slope);
     if (x != 3) {
       LogError(logfp, LOGFATAL, "%s: Wrong number of columns in wild fire inputs.",
               MyFileName);
     }
 
     _rgroup_add_wildfire( ignition, cheatgrass_coefficient, wild_fire_slope);
   }/* end while*/

   Mem_Free(name);
   
   CloseFile(&f);
}

/**************************************************************/
static void _rgroup_add1( char name[], RealF space, RealF density,
                      Int estab, RealF slow, Int stretch,
                      Int xres, Int estann, Int turnon,
                      Int styr,  RealF xgro, Int veg_prod_type, Int mort) {
/*======================================================*/
  GrpIndex rg;
  size_t len;

  
  rg = RGroup_New();
  
  len = strlen(name);
  
  _setNameLen(RGroup[rg]->name, name, len);
  RGroup[rg]->grp_num       = rg;
  RGroup[rg]->max_stretch   = (IntS) stretch;
  RGroup[rg]->max_spp_estab = (IntS) estab;
  RGroup[rg]->max_density   = density;
  RGroup[rg]->max_per_sqm   = density / Globals->plotsize;
  RGroup[rg]->use_mort      = itob(mort);
  RGroup[rg]->slowrate      = slow;
  RGroup[rg]->min_res_req   = space;
  RGroup[rg]->est_annually  = itob(estann);
  RGroup[rg]->startyr       = styr;
  RGroup[rg]->xgrow         = xgro;
  RGroup[rg]->use_me        = itob(turnon);
  RGroup[rg]->veg_prod_type = veg_prod_type;
  RGroup[rg]->use_extra_res = itob(xres);
  
}


/**************************************************************/
static void _rgroup_add2( char name[],
                      RealF nslope, RealF nint,
                      RealF wslope, RealF wint,
                      RealF dslope, RealF dint) {

/*======================================================*/
  GrpIndex rg;

  rg = RGroup_Name2Index(name);
  if (rg < 0) {
    LogError(logfp, LOGFATAL, "%s: Mismatched name (%s) for succulents",
             MyFileName, name);
  }

  RGroup[rg]->ppt_slope[Ppt_Norm] = nslope;
  RGroup[rg]->ppt_intcpt[Ppt_Norm]= nint;
  RGroup[rg]->ppt_slope[Ppt_Wet]  = wslope;
  RGroup[rg]->ppt_intcpt[Ppt_Wet] = wint;
  RGroup[rg]->ppt_slope[Ppt_Dry]  = dslope;
  RGroup[rg]->ppt_intcpt[Ppt_Dry] = dint;
}


static void _rgroup_add_disturbance( char name[], Int killyr, Int killfreq_startyr, RealF killfreq,
                      Int extirp, RealF prop_killed, RealF prop_recovered,RealF grazing_frq,RealF prop_grazing, Int grazingfreq_startyr) {
/*======================================================*/
   GrpIndex rg;

   rg = RGroup_Name2Index(name);
   if (rg < 0) {
     LogError(logfp, LOGFATAL, "%s: Mismatched name (%s) for disturbance",
             MyFileName, name);
   }

  RGroup[rg]->killyr        = killyr;
  RGroup[rg]->killfreq_startyr = killfreq_startyr;
  RGroup[rg]->killfreq      = killfreq;
  RGroup[rg]->extirp        = (IntS) extirp;
  RGroup[rg]->proportion_killed    = prop_killed;
  RGroup[rg]->proportion_recovered = prop_recovered;
  RGroup[rg]->grazingfrq           = grazing_frq;
  RGroup[rg]->proportion_grazing   = prop_grazing;
  RGroup[rg]->grazingfreq_startyr  = grazingfreq_startyr;

  RGroup[rg]->extirpated    = FALSE;
}

static void _rgroup_add_wildfire( RealF ignition, RealF cheatgrass_coefficient, RealF wild_fire_slope) {
/*======================================================*/
  GrpIndex rg;

  ForEachGroup(rg){
    RGroup[rg]->ignition = ignition;
    RGroup[rg]->cheatgrass_coefficient = cheatgrass_coefficient;
    RGroup[rg]->wild_fire_slope = wild_fire_slope;
  }
  
}

/**************************************************************/
static void _rgroup_addsucculent( char name[],
                               RealF wslope, RealF wint,
                               RealF dslope, RealF dint) {
/*======================================================*/
/* This should only get called one time, ie, there should be*/
/* only one set of succulent parameters, even if there is more*/
/* than one succulent species to which they pertain.*/

   GrpIndex rg;

   rg = RGroup_Name2Index(name);
   if (rg < 0) {
     LogError(logfp, LOGFATAL, "%s: Mismatched name (%s) for succulents",
             MyFileName, name);
   }
   RGroup[rg]->succulent = TRUE;
   Succulent->growth[Slope]  = wslope;
   Succulent->growth[Intcpt] = wint;
   Succulent->mort[Slope]  = dslope;
   Succulent->mort[Intcpt] = dint;
}

/**************************************************************/
/**************************************************************/
/*****************************************************
 * The *_Species_* functions read the input from the user
 * file for species-level information.
 *
 *****************************************************/

static void _species_init( void) {
/*======================================================*/
/* Read parameters for each species
*/
   FILE *f;
   Bool readspp = TRUE, sppok = TRUE;

   /* temp vars to hold the group info*/
   char *name;
   size_t len;
   Int x;      /* temp val */
   GrpIndex rg;
   SppIndex sp;
   IntS age,
       slow,
       dist,
       eind,
       vegi,
       temp,
       turnon,
       turnondispersal,
       viable,
       pseed;
   RealF irate, ratep, estab, minb, maxb, cohort, xdecay,
         p1, p2, p3, p4, p5, p6, p7;
   float var;
   char clonal[5];

   MyFileName = Parm_name( F_Species);
   f = OpenFile(MyFileName, "r");

   name = (char *)Mem_Calloc(Globals.max_speciesnamelen + 1, sizeof(char), "_species_init");
   Species = (SpeciesType **)Mem_Calloc(MAX_SPECIES, sizeof(SpeciesType *), "_species_init");

   while( readspp) {
      if( ! GetALine(f, inbuf )) {sppok=FALSE;break;}
      if ( ! isnull( strstr(inbuf,"[end]")) ) {
         readspp=FALSE;
         continue;
      }

		x = sscanf(inbuf,
				"%s %hd %hd %f %f %hd %hd %f %hd %f %f %s %hd %hd %f %hd %f %hd",
				name, &rg, &age, &irate, &ratep, &slow, &dist, &estab, &eind,
				&minb, &maxb, clonal, &vegi, &temp, &cohort, &turnon, &var, &pseed);
      if (x != 18) {
        LogError(logfp, LOGFATAL, "%s: Wrong number of columns in species",
                MyFileName);
      }

      sp = species_New();
      
      len = strlen(name);
      
      _setNameLen(Species[sp]->name, name, len);
      Species[sp]->sp_num  = (SppIndex) sp;
      Species[sp]->res_grp = (GrpIndex) rg-1; /* file gives natural # */
      Species[sp]->max_age = (IntS) age;
      Species[sp]->intrin_rate = irate;
      Species[sp]->max_rate = irate * ratep;
      Species[sp]->max_slow = (IntS) slow;
      switch ( dist ) {
        case 1:
          Species[sp]->disturbclass = VerySensitive;   break;
        case 2:
          Species[sp]->disturbclass = Sensitive;       break;
        case 3:
          Species[sp]->disturbclass = Insensitive;     break;
        case 4:
          Species[sp]->disturbclass = VeryInsensitive; break;
        default:
          LogError(logfp, LOGFATAL, "%s: Incorrect disturbance class found",
                  MyFileName);
      }

      Species[sp]->seedling_estab_prob = estab;
      Species[sp]->seedling_estab_prob_old = estab;
      Species[sp]->max_seed_estab = (IntS) eind;
      Species[sp]->seedling_biomass = minb;
      Species[sp]->mature_biomass = maxb;
      Species[sp]->tempclass = (temp==1) ? WarmSeason
                             : (temp==2) ? CoolSeason
                             : NoSeason;
      Species[sp]->relseedlingsize = minb / maxb;
      Species[sp]->isclonal = (Bool)(clonal[0]=='y' || clonal[0]=='Y');
      Species[sp]->max_vegunits = (Species[sp]->isclonal)
                                ? vegi
                                : 0;
      Species[sp]->use_me = (RGroup[rg-1]->use_me) ? itob(turnon) : FALSE ;
      Species[sp]->received_prob = 0;
      Species[sp]->cohort_surv = cohort;
      Species[sp]->var = var;
      Species[sp]->pseed = pseed / Globals->plotsize;
/*      Species[sp]->ann_mort_prob = (age > 0)
                                         ? -log(cohort)/age
                                         : 0.0;
         */
        /*Calculate alpha and beta for each species based on mean (pestab) and variance (var)*/
        Species[sp]->alpha = ((pow(Species[sp]->seedling_estab_prob, 2) - pow(Species[sp]->seedling_estab_prob, 3)) / Species[sp]->var) - Species[sp]->seedling_estab_prob;
        Species[sp]->beta = (Species[sp]->alpha / Species[sp]->seedling_estab_prob) - Species[sp]->alpha;

        /*If the following two conditions are met, the beta distribution is bimodal or nearly bimodal,
         * which is not the desired outcome. The variance (s->var) and mean (pestab) should be adjusted
         * to obtain an unimodal beta-distribution with density > 0 */
        if (Species[sp]->alpha < 1) {
            LogError(logfp, LOGWARN, "Species %s, alpha less than 1: %f \n", Species[sp]->name,
                    Species[sp]->alpha);
        }
        if (Species[sp]->beta < 1) {
            LogError(logfp, LOGWARN, "Species %s, beta less than 1: %f \n", Species[sp]->name,
                    Species[sp]->beta);
        }
    }/* end while*/

   if (!sppok) {
      LogError(logfp, LOGFATAL, "%s: Incorrect/incomplete input",
              MyFileName);
   }



   /* ------------------------------------------------- */
   /* ------ read the additional annuals' establishment parameters */
   sppok = readspp = TRUE;
   while( readspp) {
     if( ! GetALine(f, inbuf )) {sppok=FALSE; break;}
     if ( ! isnull( strstr(inbuf,"[end]")) ) {
        readspp=FALSE;
        continue;
     }

     x=sscanf( inbuf, "%s %hd %f",
               name, &viable, &xdecay);
     if (x < 3) {
       LogError(logfp, LOGFATAL, "%s: Too few columns in annual estab parms",
               MyFileName);
     }

     sp = Species_Name2Index(name);
     if (sp < 0) {
       LogError(logfp, LOGFATAL, "%s: Mismatched name (%s) for annual estab parms",
               MyFileName, name);
     }

     Species[sp]->viable_yrs = viable;
     Species[sp]->exp_decay  = xdecay;
     Species[sp]->seedprod = (IntUS *) Mem_Calloc( viable, sizeof(IntUS), "species_init()");

   } /* end while readspp*/

   if (!sppok) {
      LogError(logfp, LOGFATAL, "%s: Incorrect/incomplete input in annual estab parms",
              MyFileName);
   }


   /* ------------------------------------------------- */
   /* ------ read the vegetative propagation parameters */
   sppok = readspp = TRUE;
   while( readspp) {
      if( ! GetALine(f, inbuf )) {sppok=FALSE; break;}
      if ( ! isnull( strstr(inbuf,"[end]")) ) {
         readspp=FALSE;
         continue;
      }

      x=sscanf( inbuf, "%s %f %f %f %f",
                name, &p1, &p2, &p3, &p4);
      if (x < 5) {
        LogError(logfp, LOGFATAL, "%s: Too few columns in species probs",
                MyFileName);
      }

      sp = Species_Name2Index(name);
      if (sp < 0) {
        LogError(logfp, LOGFATAL, "%s: Mismatched name (%s) for species probs",
                MyFileName, name);
      }

      Species[sp]->prob_veggrow[NoResources] = p1;
      Species[sp]->prob_veggrow[Slow]        = p2;
      Species[sp]->prob_veggrow[Intrinsic]   = p3;
      Species[sp]->prob_veggrow[Disturbance] = p4;
    } /* end while readspp*/
   if (!sppok) {
      LogError(logfp, LOGFATAL, "%s: Incorrect/incomplete input in probs",
              MyFileName);
   }

   /* ------------------------------------------------- */
   /* ------- read the seed dispersal parameters ------ */
   sppok = readspp = TRUE;
   while( readspp ) {
	if( !GetALine(f, inbuf) ) {sppok=FALSE; break;}
	if( !isnull(strstr(inbuf,"[end]")) ) {
		readspp=FALSE;
		continue;
	}

	x = sscanf( inbuf, "%s %hd %f %f %f %f %f %f %f",
		    name, &turnondispersal, &p1, &p2, &p3, &p4, &p5, &p6, &p7);
	if(x < 9)
		LogError(logfp, LOGFATAL, "%s: Too few columns in species seed dispersal inputs", MyFileName);

	sp = Species_Name2Index(name);
	if(sp < 0)
		LogError(logfp, LOGFATAL, "%s: Mismatched name (%s) for species seed dispersal inputs", MyFileName, name);

        Species[sp]->use_dispersal = itob(turnondispersal);
        Species[sp]->allow_growth = TRUE;
	Species[sp]->sd_sgerm = FALSE;

	Species[sp]->sd_Param1 = p1;
	Species[sp]->sd_PPTdry = p2;
	Species[sp]->sd_PPTwet = p3;
	Species[sp]->sd_Pmin = p4;
	Species[sp]->sd_Pmax = p5;
	Species[sp]->sd_H = p6;
	Species[sp]->sd_VT = p7;
   }
   if(!sppok)
	  LogError(logfp, LOGFATAL, "%s: Incorrect/incomplete input in species seed dispersal input", MyFileName);
   
   Mem_Free(name);

   CloseFile(&f);
}


/*static void _recover_names(void) {
	int i, last = NFILES - 1;

	last--; // have to save sxw.in for later //

	for (i = 0; i <= last; i++) {
		Mem_Free(_files[i]);
	}

}*/

/**************************************************************/
void parm_free_memory( void ) {
	//function to free memory allocated in this module
	int i;
	for(i = 0; i < NFILES; i++)
		Mem_Free(_files[i]);
}



#ifdef DEBUG_MEM
#include "myMemory.h"
/**************************************************************/
void Parm_SetMemoryRefs( void) {
/*======================================================*/
/* when debugging memory problems, use the bookkeeping
   code in myMemory.c
 This routine sets the known memory refs in this module
 so they can be  checked for leaks, etc.  All refs will
 have been cleared by a call to ClearMemoryRefs() before
 this, and will be checked via CheckMemoryRefs() after
 this, most likely in the main() function.

 EVERY dynamic allocation must be noted here or the
 check will fail (which is the point, to catch unknown
 or missing pointers to memory).
*/
  ST_FileIndex i;
  GrpIndex rg;
  SppIndex sp;

  for(i=F_First; i<= F_MortAvg; i++)
    NoteMemoryRef(_files[i]);

  ForEachGroup(rg)
    NoteMemoryRef( RGroup[rg]->kills);
  ForEachSpecies(sp)
    NoteMemoryRef( Species[sp]->kills);

  NoteMemoryRef(_files[F_SXW]);
}

#endif<|MERGE_RESOLUTION|>--- conflicted
+++ resolved
@@ -92,63 +92,6 @@
 /**************************************************************/
 void parm_Initialize() {
 /*======================================================*/
-<<<<<<< HEAD
-  static Bool beenhere = FALSE;
-  //char filename[FILENAME_MAX];
-
-  if (beenhere) {
-//    if (BmassFlags.yearly) {
-//      sprintf(filename, "%s%0*d.csv", Parm_name(F_BMassPre),
-//                                Globals->bmass.suffixwidth,
-//                                iter);
-//      printf("parm_Initialize: %s\n",filename, filename);
-//      if (Globals->bmass.fp_year != NULL) {
-//        LogError(logfp, LOGFATAL, "Programmer error: "
-//                        "Globals->bmass.fp_year not null"
-//                        " in parm_Initialize()");
-//      }
-//      Globals->bmass.fp_year = OpenFile(filename, "w");//moved to output function
-//      fprintf(Globals->bmass.fp_year, "%s", Globals->bmass.header_line);
-//      fflush(Globals->bmass.fp_year);
-//      CloseFile(&Globals->bmass.fp_year);
-//    }
-//
-//    if (MortFlags.yearly) {
-//      sprintf(filename, "%s%0*d.csv", Parm_name(F_MortPre),
-//                                Globals->mort.suffixwidth,
-//                                iter);
-//      if (Globals->mort.fp_year != NULL) {
-//        LogError(logfp, LOGFATAL, "Programmer error: "
-//                        "Globals->mort.fp_year not null"
-//                        " in parm_Initialize()");
-//      }
-//      Globals->mort.fp_year = OpenFile(filename, "w");
-//      fprintf(Globals->mort.fp_year, "%s", Globals->mort.header_line);
-//      fflush(Globals->mort.fp_year);
-//      CloseFile(&Globals->mort.fp_year);
-//    }
-
-  } else {
-    _files_init();
-    _model_init();
-    _env_init();
-    
-    _plot_init();
-    _bmassflags_init();
-    _mortflags_init();
-    _rgroup_init();
-    _species_init();
-    _check_species();
-
-//    _bmasshdr_init();
-//    _morthdr_create();
-
-	/*_recover_names();*/
-    beenhere = TRUE;
-  }
-
-=======
-  _globals_init();
   _files_init();
   _model_init();
   _env_init();
@@ -159,7 +102,6 @@
   _rgroup_init();
   _species_init();
   _check_species();
->>>>>>> a17a89ef
 }
 
 /**************************************************************/
@@ -289,18 +231,12 @@
             nitems = 8;
             break;
         case 2:
-<<<<<<< HEAD
-            x=sscanf( inbuf, "%f %f %f %f",
+            nitems = 5;
+            x=sscanf( inbuf, "%f %f %f %f %f",
                       &Globals->temp.avg, &Globals->temp.std,
-                      &Globals->temp.min, &Globals->temp.max);
-            nitems = 4;
-=======
-            x=sscanf( inbuf, "%f %f %f %f %f",
-                      &Globals.temp.avg, &Globals.temp.std,
-                      &Globals.temp.min, &Globals.temp.max,
-                      &Globals.temp.gstemp);
+                      &Globals->temp.min, &Globals->temp.max,
+                      &Globals->temp.gstemp);
             nitems = 5;
->>>>>>> a17a89ef
             break;
         case 3:
             x=sscanf( inbuf, "%d %f %f %f %f ", &use[0],
@@ -636,66 +572,6 @@
 }
 
 /**************************************************************/
-<<<<<<< HEAD
-///*======================================================*/
-///* Writes to Globals->header */
-/*
-static void _bmasshdr_init( void) {
-  char fields[MAX_OUTFIELDS][MAX_FIELDLEN+1];
-  Int rg, sp, i, fc=0;
-
-
-  if (!BmassFlags.header) return;
-
-  // Set up headers
-  if (BmassFlags.yr)
-    strcpy(fields[fc++], "Year");
-  if (BmassFlags.dist)
-    strcpy(fields[fc++], "Disturb");
-  if (BmassFlags.ppt)
-    strcpy(fields[fc++], "PPT");
-  if (BmassFlags.pclass)
-    strcpy(fields[fc++], "PPTClass");
-  if (BmassFlags.tmp)
-    strcpy(fields[fc++], "Temp");
-
-  if (BmassFlags.grpb) {
-    ForEachGroup(rg) {
-      strcpy(fields[fc++], RGroup[rg]->name);
-      if (BmassFlags.size) {
-        strcpy(fields[fc], RGroup[rg]->name);
-        strcat(fields[fc++], "_RSize");
-      }
-      if (BmassFlags.pr) {
-        strcpy(fields[fc], RGroup[rg]->name);
-        strcat(fields[fc++], "_PR");
-      }
-    }
-  }
-
-  if (BmassFlags.sppb) {
-    ForEachSpecies(sp) {
-      strcpy(fields[fc++], Species[sp]->name);
-      if (BmassFlags.indv) {
-        strcpy(fields[fc], Species[sp]->name);
-        strcat(fields[fc++], "_Indv");
-      }
-    }
-  }
-
-  // Put header line in global variable
-    for (i=0; i< fc-1; i++) {
-      sprintf(inbuf,"%s%c", fields[i], BmassFlags.sep);
-      strcat(Globals->bmass.header_line, inbuf);
-    }
-    sprintf(inbuf,"%s\n", fields[i]);
-    strcat(Globals->bmass.header_line, inbuf);
-}
-*/
-
-/**************************************************************/
-=======
->>>>>>> a17a89ef
 static void _mortflags_init( void) {
 /*======================================================*/
 /* read in the flags to control the output quantities etc.
@@ -804,15 +680,9 @@
 /**************************************************************/
 static void _setNameLen(char *dest, char *src, Int len) {
 /*======================================================*/
-<<<<<<< HEAD
-/* Writes to Globals->header */
-/*
-static void _morthdr_create( void) {
-=======
   strncpy(dest, src, len);
   dest[len] = '\0';
 }
->>>>>>> a17a89ef
 
 /**************************************************************/
 static void _maxrgroupspecies_init( void) {
@@ -845,19 +715,9 @@
 
     /* Species limits */
 
-<<<<<<< HEAD
-  // Put header line in global variable
-    for (i=0; i< fc-1; i++) {
-      sprintf(inbuf,"%s%c", fields[i], MortFlags.sep);
-      strcat(Globals->mort.header_line, inbuf);
-    }
-    sprintf(inbuf,"%s\n", fields[i]);
-    strcat(Globals->mort.header_line, inbuf);
-=======
     if (!GetALine(f, inbuf)) {
        LogError(logfp, LOGFATAL, "%s: Could not read maximum species allowed per resource group.", MyFileName);
     }
->>>>>>> a17a89ef
 
     if (sscanf(inbuf, "%zu", &Globals.max_spp_per_grp) != 1) {
        LogError(logfp, LOGFATAL, "%s: Could not read maximum species allowed per resource group.", MyFileName);
