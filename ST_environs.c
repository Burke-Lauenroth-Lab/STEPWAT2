/********************************************************/
/********************************************************/
/*  Source file: environs.c
 *  Type: module
 *  Application: STEPPE - plant community dynamics simulator
 *  Purpose: Controls all environmental phenomenon from
 *           creating ppt and temp to creating the
 *           disturbances. */
/*  History:
 *     (6/15/2000) -- INITIAL CODING - cwb */
/********************************************************/
/********************************************************/

/* =================================================== */
/*                INCLUDES / DEFINES                   */
/* --------------------------------------------------- */

#include <math.h>
#include "ST_steppe.h"
#include "ST_globals.h"
#include "sw_src/pcg/pcg_basic.h"
#include "rands.h"
#include "sxw_funcs.h"
#include "sw_src/filefuncs.h"
#include "sw_src/Times.h"
extern SXW_t* SXW;

/*********** Locally Used Function Declarations ************/
/***********************************************************/

static void _make_ppt( void);
static void _set_ppt_reduction( void);
static void _set_temp_reduction( void);
static void _make_disturbance( void);


/**************************************************************/
/**************************************************************/

extern
  pcg32_random_t environs_rng;


void Env_Generate( void) {
/*======================================================*/
/* PURPOSE */
/* Wrapper to generate a new set of environmental factors,
   usually for the current year.  Any new environmental
   generators should be called from this subroutine.
*/
/* HISTORY */
/* Chris Bennett @ LTER-CSU 6/15/2000            */
/*------------------------------------------------------*/

  SXW_Run_SOILWAT();

  _make_ppt();
  _set_ppt_reduction();
  _set_temp_reduction();
  _make_disturbance();
}

/**************************************************************/
static void _make_ppt( void) {
/*======================================================*/
/* If not running SOILWAT,take a random number from normal distribution with*/
/* mean, stddev that is between min & max from */
/* the Globals->ppt structure.*/
/* Also set the growing season precip. */

/* HISTORY */
/* Chris Bennett @ LTER-CSU 6/15/2000            */
/* cwb - 6-Dec-02 -- added code to interface with STEPWAT.
 *       The ppt and gsppt are set in _sxw_set_environs()
 *       but we still pass through this code to set the
 *       Dry/Wet/Normal state.
 * KAP 1/26/2017 The above note by CB is not correct. Env->ppt
 *      is set in _sxw_set_environs, but gsppt is not, it is
 *      set below. When using SOILWAT or not, the gsspt, ppt.dry,
 *      and ppt.wet is currently fixed each year and read from env.in
 *      We should consider calculating gsspt in the _sxw_set_environs
 *      function when running SOILWAT (so it is not fixed), and allowing
 *      what constitutes a wet and dry year to vary across sites. */

/*------------------------------------------------------*/

  IntS i;

#ifdef DEBUG_ENVCONST
  IntS r=320;
#endif

  // Run with SOILWAT2: we have monthly PPT and temperature to calculate
  // growing season precipitation as sum of monthly precipitation of those
<<<<<<< HEAD
  // months when mean air temperature exceeds a threshold `GROWING_BASE_TEMP`
  Env->gsppt = 0; // gsppt is defined as IntS and units are millimeters

  for (i = 0; i < MAX_MONTHS; i++)
  {
    Env->gsppt += GE(SXW->temp_monthly[i], GROWING_BASE_TEMP) ?
      (IntS) (SXW->ppt_monthly[i] * 10. + 0.5) : 0;
=======
  // months when mean air temperature exceeds a threshold that allows for plant growth 'Globals.temp.gstemp'
  Env.gsppt = 0; // gsppt is defined as IntS and units are millimeters

  for (i = 0; i < MAX_MONTHS; i++)
  {
      Env.gsppt += GE(SXW.temp_monthly[i], Globals.temp.gstemp) ?
      (IntS) (SXW.ppt_monthly[i] * 10. + 0.5) : 0;
>>>>>>> a17a89ef
  }

  if (Env->gsppt <= 0)
  {
    LogError(logfp, LOGWARN, "Zero growing season precipitation in "\
      "year = %d of iteration = %d", Globals->currYear, Globals->currIter);
    Env->gsppt = 0;
  }

  if ( Env->ppt <= Globals->ppt.dry )
    Env->wet_dry = Ppt_Dry;
  else if (Env->ppt >= Globals->ppt.wet)
    Env->wet_dry = Ppt_Wet;
  else
    Env->wet_dry = Ppt_Norm;
}

/**************************************************************/
static void _set_ppt_reduction( void) {
/*======================================================*/


/* HISTORY */
/* Chris Bennett @ LTER-CSU 6/15/2000            */

/*------------------------------------------------------*/

/* EQN 10*/
  Succulent->reduction = fabs(Succulent->growth[Slope]
                           * Env->gsppt
                           + Succulent->growth[Intcpt]);
/* EQN 16*/
  Succulent->prob_death = (Succulent->mort[Slope] * Env->gsppt
                          + Succulent->mort[Intcpt]) / 100.0;
}

/**************************************************************/
static void _set_temp_reduction( void) {
/*======================================================*/
/* This routine implements EQNs 12 and 13*/

/* HISTORY */
/* Chris Bennett @ LTER-CSU 6/15/2000            */
/*
 *  4-Mar-03 - ran into a bug where temperature extremes cause
 *             negative temp_reductions, so I truncate to 0.
 *  7-Mar-03 - found a logic bomb in C&L90!.  Eqns 12 & 13
 *             are reported to be based on daily temps but
 *             the model necessarily uses MAT.  I'm adding
 *             a hack to compensate somewhat until a better
 *             method comes along.  The current fix is to
 *             account for the fact that the MAT is actually
 *             about 1/3 of optimal max yearly temp. */

/*------------------------------------------------------*/
  int i;
  RealF tp[4]; /* parms for temp growth modifier eqn.*/

  for ( i=CoolSeason; i <= WarmSeason; i ++ ){
    tp[1] = Globals->tempparm[i][0];
    tp[2] = Globals->tempparm[i][1];
    tp[3] = Globals->tempparm[i][2];
    tp[0] = Env->temp + tp[1];
    Env->temp_reduction[i] = tp[2]*tp[0] + tp[3] * (tp[0]*tp[0]);
    Env->temp_reduction[i] = max(0., Env->temp_reduction[i]);
  }

  if (Env->temp < 9.5 ) {
    Env->temp_reduction[CoolSeason] = .9;
    Env->temp_reduction[WarmSeason] = .6;
  } else {
    Env->temp_reduction[CoolSeason] = .6;
    Env->temp_reduction[WarmSeason] = .9;
  }
}

/**************************************************************/
static void _make_disturbance( void) {
/*======================================================*/
/* PURPOSE */
/* Generate disturbances, if any, for this year. */
/* HISTORY */
/* Chris Bennett @ LTER-CSU 6/15/2000 */

/*------------------------------------------------------*/
  RealF pc; /* probability of colonization if current */
            /* disturbance is fecalpat*/
 /*new disturbance event generated, if any*/
  DisturbEvent event;

/*------------------------------------------------------*/
  /* Can't have simultaneous disturbances*/
  if (Plot->disturbance != NoDisturb) {
    switch( Plot->disturbance) {
      case FecalPat:
           if (Plot->pat_removed) {
             Plot->disturbed = 0;
             Plot->pat_removed = FALSE;
             Plot->disturbance = NoDisturb;
           } else {
             pc = Globals->pat.recol[Slope] * Plot->disturbed
                  + Globals->pat.recol[Intcpt];
             if (RandUni(&environs_rng) <= pc) {
               Plot->pat_removed = TRUE;
               /* slight effects for one year*/
               Plot->disturbed = 1;
             } else {
               Plot->pat_removed = FALSE;
               Plot->disturbed++;
             }
           }
           break;
      case NoDisturb: // Does nothing but prevent a compiler warning
      case LastDisturb:
      default:
           Plot->disturbed = (Plot->disturbed) ? Plot->disturbed -1 : 0;
    }
    if (Plot->disturbed == 0)
      Plot->disturbance = NoDisturb;

  }

  /* if the disturbance was expired above, */
  /* we can generate a new one immediately */
  if (Plot->disturbance == NoDisturb) {

    /* pick some type of disturbance (other than none)*/
    event = (DisturbEvent) RandUniIntRange(1, LastDisturb -1, &environs_rng);

    /* make sure this is off unless needed  */
    Plot->pat_removed = FALSE;
    switch( event) {
      case FecalPat:
       if (!Globals->pat.use) {event=NoDisturb; break;}
         event = (RandUni(&environs_rng) <= Globals->pat.occur)
               ? event : NoDisturb;
         if (event == NoDisturb) break;
         Plot->pat_removed = (RandUni(&environs_rng) <= Globals->pat.removal)
                           ? TRUE : FALSE;
         Plot->disturbed = 0;
         break;
      case AntMound:
       if (!Globals->mound.use) {event=NoDisturb; break;}
         event = (RandUni(&environs_rng) <= Globals->mound.occur)
               ? event :NoDisturb;
         if (event == NoDisturb) break;

         Plot->disturbed = RandUniIntRange(Globals->mound.minyr,
                                       Globals->mound.maxyr,
                                       &environs_rng);
         break;
      case Burrow:
       if (!Globals->burrow.use) {event=NoDisturb; break;}
         event = (RandUni(&environs_rng) <= Globals->burrow.occur)
               ? event :NoDisturb;
         if (event == NoDisturb) break;

         Plot->disturbed = (Globals->burrow.minyr > 0)
                        ? RandUniIntRange(1, Globals->burrow.minyr, &environs_rng)
                        : 0;
         break;
      case NoDisturb:
        break;
      case LastDisturb:
        break;
      default:
        break;
     }
     Plot->disturbance = event;

   }

}<|MERGE_RESOLUTION|>--- conflicted
+++ resolved
@@ -92,23 +92,13 @@
 
   // Run with SOILWAT2: we have monthly PPT and temperature to calculate
   // growing season precipitation as sum of monthly precipitation of those
-<<<<<<< HEAD
-  // months when mean air temperature exceeds a threshold `GROWING_BASE_TEMP`
+  // months when mean air temperature exceeds a threshold that allows for plant growth 'Globals.temp.gstemp'
   Env->gsppt = 0; // gsppt is defined as IntS and units are millimeters
 
   for (i = 0; i < MAX_MONTHS; i++)
   {
-    Env->gsppt += GE(SXW->temp_monthly[i], GROWING_BASE_TEMP) ?
+    Env->gsppt += GE(SXW->temp_monthly[i], Globals->temp.gstemp) ?
       (IntS) (SXW->ppt_monthly[i] * 10. + 0.5) : 0;
-=======
-  // months when mean air temperature exceeds a threshold that allows for plant growth 'Globals.temp.gstemp'
-  Env.gsppt = 0; // gsppt is defined as IntS and units are millimeters
-
-  for (i = 0; i < MAX_MONTHS; i++)
-  {
-      Env.gsppt += GE(SXW.temp_monthly[i], Globals.temp.gstemp) ?
-      (IntS) (SXW.ppt_monthly[i] * 10. + 0.5) : 0;
->>>>>>> a17a89ef
   }
 
   if (Env->gsppt <= 0)
