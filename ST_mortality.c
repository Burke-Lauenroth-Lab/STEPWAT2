--- conflicted
+++ resolved
@@ -218,22 +218,21 @@
   killed = _SomeKillage;
 }
 
-<<<<<<< HEAD
 static void _simulatePrescribedFire(GrpIndex rg, RealF random_number) {
-    if(Globals.currYear >= RGroup[rg]->killfreq_startyr && RGroup[rg]->killfreq_startyr != 0) { // Otherwise simulate prescribed fire
+    if(Globals->currYear >= RGroup[rg]->killfreq_startyr && RGroup[rg]->killfreq_startyr != 0) { // Otherwise simulate prescribed fire
         if (RGroup[rg]->killfreq < 1) {
             /* --------------------- STOCHASTIC PRESCRIBED FIRE -------------------- */
             if (random_number <= RGroup[rg]->killfreq) {
-                RGroup[rg]->killyr = Globals.currYear;
+                RGroup[rg]->killyr = Globals->currYear;
 
                 /* Increase the number of prescribed fires that have occurred across all iterations in this year by 1 */
                 RGroup[rg]->prescribedfire = 1;
             }
             /* ------------------- END STOCHASTIC PRESCRIBED FIRE ----------------- */
 
-        } else if (((Globals.currYear - RGroup[rg]->killfreq_startyr) % (IntU) RGroup[rg]->killfreq) == 0) {
+        } else if (((Globals->currYear - RGroup[rg]->killfreq_startyr) % (IntU) RGroup[rg]->killfreq) == 0) {
             /* ------------------------ PRESCRIBED FIRE AT A FIXED RETURN INTERVAL ----------------------- */
-            RGroup[rg]->killyr = Globals.currYear;
+            RGroup[rg]->killyr = Globals->currYear;
             /* Calculate the prescribed fire counts */
             RGroup[rg]->prescribedfire = 1;
             /* ------------------------ END PRESCRIBED FIRE AT A FIXED RETURN INTERVAL ------------------- */
@@ -246,7 +245,6 @@
 #endif
 
 /***********************************************************/
-=======
 /**
  * \brief Simulates fires and extirpation.
  * 
@@ -269,7 +267,6 @@
  * 
  * \ingroup MORTALITY
  */
->>>>>>> d830a715
 void mort_EndOfYear(void) {
     GrpIndex rg;
     GroupType *g = NULL;
@@ -339,45 +336,17 @@
           RGroup[rg]->wildfire = 1;
         }
         /* ------------------------- END WILDFIRE BASED ON CHEATGRASS BIOMASS ------------------------- */
-
-<<<<<<< HEAD
+        
       } else {
           _simulatePrescribedFire(rg, random_number);
-=======
-      } else if(Globals->currYear >= RGroup[rg]->killfreq_startyr) { // Otherwise simulate prescribed fire
-
-        if(RGroup[rg]->killfreq < 1){
-          /* --------------------- STOCHASTIC PRESCRIBED FIRE -------------------- */
-          if(random_number <= RGroup[rg]->killfreq) {
-            RGroup[rg]->killyr = Globals->currYear;
-
-           /* Increase the number of prescribed fires that have occurred across all iterations in this year by 1 */
-            RGroup[rg]->prescribedfire = 1;
-          } 
-          /* ------------------- END STOCHASTIC PRESCRIBED FIRE ----------------- */
-
-        } else if (((Globals->currYear - RGroup[rg]->killfreq_startyr) % (IntU) RGroup[rg]->killfreq) == 0) {
-          /* ------------------------ PRESCRIBED FIRE AT A FIXED RETURN INTERVAL ----------------------- */
-          RGroup[rg]->killyr = Globals->currYear;
-          /* Calculate the prescribed fire counts */
-          RGroup[rg]->prescribedfire = 1;
-          /* ------------------------ END PRESCRIBED FIRE AT A FIXED RETURN INTERVAL ------------------- */
-        }
->>>>>>> d830a715
       }
 
       /* Kill all individuals of the functional group and don't let them re-establish */
       if (Globals->currYear == RGroup[rg]->extirp) {
           rgroup_Extirpate(rg);
-<<<<<<< HEAD
-
-      /* If the current year is a kill year, implement mortality */
-      } else if (Globals.currYear == RGroup[rg]->killyr) {
-=======
           
       /* If the current year is a kill year, implement mortality */    
       } else if (Globals->currYear == RGroup[rg]->killyr) {
->>>>>>> d830a715
           RGroup_Kill(rg);
       }
 
@@ -420,17 +389,6 @@
  * \ingroup MORTALITY
  */
 void grazing_EndOfYear( void){
-<<<<<<< HEAD
-
-	/*======================================================*/
-    /* PURPOSE */
-    /* Implements grazing at the frequency and intensity that is specified in rgroup.in */
-    /* HISTORY */
-	/* 1st Nov 2015 -AT  -Added Species grazing EndOfYear  */
-	/*======================================================*/
-
-=======
->>>>>>> d830a715
 	GrpIndex rg;
 	GroupType *g;
 
@@ -472,12 +430,7 @@
 				{
 					continue;
 				}
-<<<<<<< HEAD
-				//printf( "year=%d calling Species_Proportion_Grazing()  rgroupName=%s, est_count =%d,grazingfreq_startyr=%d, grazingfreq=%d, proportionGrazing=%f \n",Globals.currYear,g->name,RGroup[rg]->est_count,g->grazingfreq_startyr,g->grazingfrq,g->proportion_grazing);
-
-=======
         
->>>>>>> d830a715
 				/* Remove plant biomass to implement grazing using the proportion_grazing specified in inputs */
 				Species_Proportion_Grazing(RGroup[rg]->est_spp[i],RGroup[rg]->proportion_grazing );
 			}
@@ -561,13 +514,8 @@
 static void _pat( const SppIndex sp) {
     Int i, k=-1;
     IndivType *p, **kills;
-<<<<<<< HEAD
-
-    kills = (IndivType **)Mem_Calloc(Globals.max_indivs_per_spp, sizeof(IndivType *), "_pat");
-=======
     
     kills = (IndivType **)Mem_Calloc(SuperGlobals.max_indivs_per_spp, sizeof(IndivType *), "_pat");
->>>>>>> d830a715
 
     /* ---------------------------------------------*/
     /* Generate kill list, depending on sensitivity */
@@ -596,13 +544,8 @@
       }
     }
 
-<<<<<<< HEAD
-    if (k >= 0) _SomeKillage = TRUE;
-
-=======
     if (k >= 0) *_SomeKillage = TRUE;
     
->>>>>>> d830a715
     Mem_Free(kills);
 }
 
@@ -704,13 +647,8 @@
             **kills;
   RealF killamt = Succulent->reduction;
   int i, k=0;
-<<<<<<< HEAD
-
-  kills = (IndivType **)Mem_Calloc(Globals.max_indivs_per_spp, sizeof(IndivType *), "_succulents");
-=======
   
   kills = (IndivType **)Mem_Calloc(SuperGlobals.max_indivs_per_spp, sizeof(IndivType *), "_succulents");
->>>>>>> d830a715
 
   ForEachIndiv (p, Species[sp]) {
     if ( GT(p->relsize, killamt) )
@@ -723,13 +661,8 @@
     indiv_Kill_Complete(kills[i], 7);
 
 
-<<<<<<< HEAD
-  if (Species[sp]->est_count) _SomeKillage = TRUE;
-
-=======
   if (Species[sp]->est_count) *_SomeKillage = TRUE;
   
->>>>>>> d830a715
   Mem_Free(kills);
 }
 
@@ -771,13 +704,8 @@
         slowrate;
   IndivType *ndv,
             **kills;
-<<<<<<< HEAD
-
-  kills = (IndivType **)Mem_Calloc(Globals.max_indivs_per_spp, sizeof(IndivType *), "_slow_growth");
-=======
   
   kills = (IndivType **)Mem_Calloc(SuperGlobals.max_indivs_per_spp, sizeof(IndivType *), "_slow_growth");
->>>>>>> d830a715
 
   slowrate = RGroup[Species[sp]->res_grp]->slowrate
            * Species[sp]->max_rate;
@@ -798,13 +726,8 @@
   for( n=0; n <= k; n++ )
     indiv_Kill_Complete(kills[n], 8);
 
-<<<<<<< HEAD
-  if (k >= 0) _SomeKillage = TRUE;
-
-=======
   if (k >= 0) *_SomeKillage = TRUE;
   
->>>>>>> d830a715
   Mem_Free(kills);
 }
 
@@ -830,19 +753,6 @@
  * \ingroup MORTALITY_PRIVATE
  */
 static void _age_independent( const SppIndex sp) {
-<<<<<<< HEAD
-/*======================================================*/
-
-/* Kills individuals in a species by the age-independent function (eqn 14) in C&L'90
-   assuming that AGEMAX was defined. */
-
-/* HISTORY */
-/* Chris Bennett @ LTER-CSU 6/15/2000            */
-/* 5/22/01 (cwb) - Annuals are not killed here. Slso, skip species with max_age==0 (longest lived). */
-/*------------------------------------------------------*/
-
-=======
->>>>>>> d830a715
   Int n, k=-1;
 
   RealF pn, /* probability of mortality by year n (eqn 14)*/
@@ -982,13 +892,8 @@
 
   IndivType **clist; /* list of clonal individuals */
 
-<<<<<<< HEAD
-  clist = (IndivType **)Mem_Calloc(Globals.max_indivs_per_spp, sizeof(IndivType *), "_stretched_clonal");
-
-=======
   clist = (IndivType **)Mem_Calloc(SuperGlobals.max_indivs_per_spp, sizeof(IndivType *), "_stretched_clonal");
   
->>>>>>> d830a715
   /* get a list of remaining clonal plants, still ranked by size */
   for( np=-1, i=start; i <= last; i++) {
     if (Species[nlist[i]->myspecies]->isclonal)
@@ -1104,18 +1009,6 @@
  * \ingroup MORTALITY_PRIVATE
  */
 void _kill_extra_growth(void) {
-<<<<<<< HEAD
-    /*======================================================*
-     * PURPOSE *
-     * Remove superfluous growth due to extra resources accumulated during the 
-     * growing season. This should be done after all the statistics are accumulated 
-     * for the year. 
-     * HISTORY *
-     * Updated by KAP 5/2018 */
-    /*------------------------------------------------------*/
-
-=======
->>>>>>> d830a715
     IntU j;
     GrpIndex rg;
     SppIndex sp;
@@ -1160,17 +1053,6 @@
  * \ingroup MORTALITY_PRIVATE
  */
 void _kill_maxage(void) {
-<<<<<<< HEAD
-/******************************************************************************/
-/* PURPOSE:
- * Kill plants once they reach their maximum age.
- *
- * HISTORY:
- * Created by Frederick Pierson on 4/6/2019. */
-/******************************************************************************/
-
-=======
->>>>>>> d830a715
     SppIndex s;
     IndivType *i;
 
