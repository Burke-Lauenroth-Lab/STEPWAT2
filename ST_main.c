/********************************************************/
/********************************************************/
/*  Source file: ST_main.c
 *  Type: module
 *  Application: STEPPE - plant community dynamics simulator
 *  Purpose: Main program loop and initializations. */
/*  History:
 *     (6/15/2000) -- INITIAL CODING - cwb
 *     15-Apr-02 (cwb) -- added code to interface with SOILWAT
 *	   5-24-2013 (DLM) -- added gridded option to program... see ST_grid.c
 * source file for the rest of the gridded code */
/********************************************************/
/********************************************************/

/* =================================================== */
/*                INCLUDES / DEFINES                   */
/* --------------------------------------------------- */

#include <string.h>
#include <stdlib.h>
#include <stdio.h>
#include "ST_steppe.h"
#include "generic.h"
#include "filefuncs.h"
#include "myMemory.h"
#include "SW_VegProd.h"
#include "SW_Control.h"
#include "sw_src/pcg/pcg_basic.h"


#ifdef STEPWAT
  #include "sxw_funcs.h"
  #include "sxw.h"
  #include "sw_src/SW_Output.h"
  #include "sw_src/SW_Output_outtext.h"
  #include "sw_src/SW_Output_outarray.h"
  #include "sw_src/rands.h"
  extern SXW_t SXW;
#endif

extern Bool prepare_IterationSummary; // defined in `SOILWAT2/SW_Output.c`
extern Bool print_IterationSummary; // defined in `SOILWAT2/SW_Output_outtext.c`
extern Bool storeAllIterations; // defined in `SOILWAT2/SW_Output.c`
extern SW_VEGPROD SW_VegProd;
SW_FILE_STATUS SW_File_Status;

/************* External Function Declarations **************/
/***********************************************************/

  void rgroup_Grow( void);
  void rgroup_Establish( void) ;
  void rgroup_IncrAges( void);
  void rgroup_PartResources( void);

  void mort_Main( Bool *killed);
  void mort_EndOfYear( void);
  void proportion_Recovery(void);
  void grazing_EndOfYear( void);

  void parm_Initialize( Int);
  void parm_SetFirstName( char *s);

  void output_Bmass_Yearly( Int year );
  void output_Mort_Yearly( void );

  void stat_Collect( Int year ) ;
  void stat_Collect_GMort ( void ) ;
  void stat_Collect_SMort ( void ) ;

  void stat_Output_AllMorts( void) ;
  void stat_Output_AllBmass(void) ;

  void runGrid( void ); //for the grid... declared in ST_grid.c

  void _kill_annuals(void);
  void _kill_extra_growth(void);
  void save_annual_species_relsize(void);

#ifdef DEBUG_MEM
  #define chkmem_f CheckMemoryIntegrity(FALSE);
  #define chkmem_t CheckMemoryIntegrity(TRUE);
  void CheckMemoryIntegrity(Bool flag); /* local */
  void Stat_NoteMemoryRefs(void) ;
#else
  #define chkmem_f
  #define chkmem_t
#endif


#ifndef STEPWAT
 void SXW_Init( Bool init_SW, char *f_roots ) {}
 void SXW_Run_SOILWAT(void) {}
 void SXW_InitPlot( void ) {}
#endif

/*************** Local Function Declarations ***************/
/***********************************************************/
void Plot_Initialize( void);

static void usage(void) {
  char *s ="STEPPE plant community dynamics (SGS-LTER Jan-04).\n"
           "Usage: steppe [-d startdir] [-f files.in] [-q] [-s] [-e] [-o] [-g]\n"
           "  -d : supply working directory (default=.)\n"
           "  -f : supply list of input files (default=files.in)\n"
           "  -q : quiet mode, don't print message to check logfile.\n"
           "  -p : prints progress bar\n"
           "  -s : use SOILWAT model for resource partitioning.\n"
           "  -e : echo initialization results to logfile\n"
           "  -o : print all the soilwat output\n"
           "  -g : use gridded mode\n"
           "  -i : print SOILWAT output for each iteration\n"; // dont need to set -o flag to use this flag
  fprintf(stderr,"%s", s);
  exit(0);
}
static void init_args(int argc, char **argv);
static void check_log(void);

/* a couple of debugging routines */
void check_sizes(const char *);

Bool QuietMode;

/************ External Variable Definitions  ***************/
/*              see ST_globals.h                       */
/***********************************************************/
char errstr[1024];
char inbuf[1024];
FILE *logfp,   /* used everywhere by LogError */
     *progfp;  /* optional place to put progress info */
int logged;  /* indicator that err file was written to */
SpeciesType   *Species[MAX_SPECIES];
GroupType     *RGroup [MAX_RGROUPS];
SucculentType  Succulent;
EnvType        Env;
PlotType       Plot;
ModelType      Globals;
BmassFlagsType BmassFlags;
MortFlagsType  MortFlags;

Bool UseSoilwat; /* not used in every module */
Bool UseGrid;
Bool UseSeedDispersal;
Bool DuringSpinup;
Bool EchoInits;
Bool UseProgressBar;
GrpIndex rg;
SppIndex sp;
IndivType *ndv; /* shorthand for the current indiv */

pcg32_random_t environs_rng;
pcg32_random_t mortality_rng;
pcg32_random_t resgroups_rng;
pcg32_random_t species_rng;
pcg32_random_t grid_rng;
extern pcg32_random_t markov_rng;

/******************** Begin Model Code *********************/
/***********************************************************/
int main(int argc, char **argv) {
  IntS year, iter, incr;
	Bool killedany;

	logged = FALSE;
	atexit(check_log);
	/* provides a way to inform user that something
	 * was logged.  see generic.h */

  prepare_IterationSummary = FALSE; // dont want to get soilwat output unless -o flag
  storeAllIterations = FALSE; // dont want to store all soilwat output iterations unless -i flag

	init_args(argc, argv); // read input arguments and intialize proper flags

	printf("STEPWAT  init_args() executed successfully \n");

	if (UseGrid == TRUE) {
		runGrid();
		return 0;
	}

	parm_Initialize(0);

<<<<<<< HEAD
	if (UseSoilwat){
		SXW_Init(TRUE, NULL);
    SW_OUT_set_ncol(); // set number of columns
  }
        /*Connect to ST db and insert static data, NOTE: the function below is 
         * commented out until a flag requesting ST debugging info is implemented, 
         * do not delete */
	//ST_connect("Output/stdebug");
        
=======
	if (UseSoilwat)
	{
		SXW_Init(TRUE, NULL); // allocate SOILWAT2-memory
		SW_OUT_set_ncol(); // set number of output columns
		SW_OUT_set_colnames(); // set column names for output files
		if (prepare_IterationSummary) {
			SW_OUT_create_summary_files();
			// allocate `p_OUT` and `p_OUTsd` arrays to aggregate SOILWAT2 output across iterations
			setGlobalSTEPWAT2_OutputVariables();
		}
	}

>>>>>>> 3c9f151a
	incr = (IntS) ((float) Globals.runModelIterations / 10);
	if (incr == 0)
		incr = 1;

	/* --- Begin a new iteration ------ */
	for (iter = 1; iter <= Globals.runModelIterations; iter++) {
		if (progfp == stderr) {
			if (iter % incr == 0)
				fprintf(progfp, ".");
		} else {
			fprintf(progfp, "%d\n", iter);
		}

		if (BmassFlags.yearly || MortFlags.yearly)
			parm_Initialize(iter);

		Plot_Initialize();
		RandSeed(Globals.randseed, &environs_rng);
		RandSeed(Globals.randseed, &mortality_rng);
		RandSeed(Globals.randseed, &resgroups_rng);
		RandSeed(Globals.randseed, &species_rng);
		RandSeed(Globals.randseed, &grid_rng);
		RandSeed(Globals.randseed, &markov_rng);

		Globals.currIter = iter;
<<<<<<< HEAD
                
=======

		if (UseSoilwat && storeAllIterations) {
			SW_OUT_create_iteration_files(Globals.currIter);
		}

		if (UseSoilwat && prepare_IterationSummary) {
			print_IterationSummary = (Bool) (Globals.currIter == Globals.runModelIterations);
		}

>>>>>>> 3c9f151a
		/* ------  Begin running the model ------ */
		for (year = 1; year <= Globals.runModelYears; year++) {

      //printf("------------------------Repetition/year = %d / %d\n", iter, year);

			Globals.currYear = year;

			rgroup_Establish();

			Env_Generate();

			rgroup_PartResources();

#ifdef STEPWAT
			if (!isnull(SXW.debugfile) ) SXW_PrintDebug(0);
#endif

			rgroup_Grow();

			mort_Main(&killedany);

			rgroup_IncrAges();

      // Added functions for Grazing and mort_end_year as proportional killing effect before exporting biomass end of the year
			grazing_EndOfYear();

      save_annual_species_relsize();

      		mort_EndOfYear();

			stat_Collect(year);

			if (BmassFlags.yearly)
				output_Bmass_Yearly(year);

       // Moved kill annual and kill extra growth after we export biomass, and recovery of biomass after fire before the next year
			_kill_annuals();

			proportion_Recovery();

			_kill_extra_growth();
<<<<<<< HEAD
                        
                        /*NOTE: the function below is commented out until a flag 
                         * requesting ST debugging info is implemented, do not delete */
                        /*ForEachGroup(rg) {                           
				insertRGroupYearInfo(rg);
			}
			ForEachSpecies(sp) {
				insertSpecieYearInfo(sp);
				for ((ndv) = Species[sp]->IndvHead; (ndv) != NULL; (ndv) = (ndv)->Next) {
					insertIndivYearInfo(ndv);
				}
			} */
=======

			// Check that relsizes match up at end of year after extra growth is removed
			// may want to wrap this in #ifdef DEBUG once problem is fixed
			//check_sizes("'main' at end of year");

>>>>>>> 3c9f151a
		} /* end model run for this year*/

		if (MortFlags.summary) {
			stat_Collect_GMort();
			stat_Collect_SMort();
		}

		if (MortFlags.yearly)
			output_Mort_Yearly(); // writes yearly file

		if (UseSoilwat)
		{
			// dont need to restart if last iteration finished
			// this keeps it from re-writing the output folder and overwriting output files
			if (Globals.currIter != Globals.runModelIterations)
			{
				// don't reset in last iteration because we need to close files
				// before clearing/de-allocated SOILWAT2-memory
				SXW_Reset();
			}
		}
	} /* end model run for this iteration*/

	/*------------------------------------------------------*/
	if (MortFlags.summary)
		stat_Output_AllMorts();
	if (BmassFlags.summary)
		stat_Output_AllBmass();
        
        /*Disconnect from the database, NOTE: the function below is commented out 
         * until a flag requesting ST debugging info is implemented, do not delete */
	//ST_disconnect();

#ifdef STEPWAT
			if (!isnull(SXW.debugfile)){
        printf("entering debugfile\n");
        SXW_PrintDebug(1);
      }
#endif

  if (UseSoilwat)
  {
    SW_OUT_close_files();
    SW_CTL_clear_model(TRUE); // de-allocate all memory
  }
  free_all_sxw_memory();

  printf("\nend program\n");
	fprintf(progfp, "\n");

	return 0;
}
/* END PROGRAM */



/**************************************************************/
void Plot_Initialize(void) {
	GrpIndex rg;
	SppIndex sp;

	/* Clear remaining individuals and
	 resource counters */
	ForEachSpecies(sp)
	{

		if (!Species[sp]->use_me)
			continue;

		/* reset extirpated RGroups' species, if any */
		if (RGroup[Species[sp]->res_grp]->extirpated) {
			Species[sp]->seedling_estab_prob =
					Species[sp]->seedling_estab_prob_old;
		}

		/* clear estab and kills information */
		if (!isnull(Species[sp]->kills))
			Mem_Set(Species[sp]->kills, 0, sizeof(IntUS) * (SppMaxAge(sp)));

		/* Kill all individuals of each species.
		 This should zero everything necessary (inc. estab&kilz) */
		Species_Kill(sp, 0);

		/* programmer alert: INVESTIGATE WHY THIS OCCURS */
		if (!ZRO(Species[sp]->relsize)) {
			LogError(logfp, LOGNOTE, "%s relsize (%f) forced "
					"in Plot_Initialize", Species[sp]->name,
					Species[sp]->relsize);
			Species[sp]->relsize = 0.0;
		}
		if (Species[sp]->est_count) {
			LogError(logfp, LOGNOTE, "%s est_count (%d) forced "
					"in Plot_Initialize", Species[sp]->name,
					Species[sp]->est_count);
			Species[sp]->est_count = 0;
		}
	}

	ForEachGroup(rg)
	{

		if (!RGroup[rg]->use_me)
			continue;

		/* Clearing kills-accounting for survival data */
		if (!isnull(RGroup[rg]->kills))
			Mem_Set(RGroup[rg]->kills, 0, sizeof(IntUS) * GrpMaxAge(rg));

                /* programmer alert: INVESTIGATE WHY THIS OCCURS */
		if (!ZRO(RGroup[rg]->relsize)) {
			LogError(logfp, LOGNOTE, "%s relsize (%f) forced "
					"in Plot_Initialize", RGroup[rg]->name,
					RGroup[rg]->relsize);
                        /*printf("in plot_initialize before forcing, Rgroup = %s, relsize = %f, est_count= %d\n",
                        RGroup[rg]->name, RGroup[rg]->relsize, RGroup[rg]->est_count); */
			RGroup[rg]->relsize = 0.0;
                        /*printf("in plot_initialize after forcing, Rgroup = %s, relsize = %f, est_count= %d\n",
                        RGroup[rg]->name, RGroup[rg]->relsize, RGroup[rg]->est_count); */
		}
                
		/* THIS NEVER SEEMS TO OCCUR */
		if (RGroup[rg]->est_count) {
			LogError(logfp, LOGNOTE, "%s est_count (%d) forced "
					"in Plot_Initialize", RGroup[rg]->name,
					RGroup[rg]->est_count);
			RGroup[rg]->est_count = 0;
		}
		RGroup[rg]->yrs_neg_pr = 0;
		RGroup[rg]->extirpated = FALSE;
	}

	if (UseSoilwat)
		SXW_InitPlot();
}


/**************************************************************/
static void init_args(int argc, char **argv) {
  /* to add an option:
   *  - include it in opts[]
   *  - set a flag in valopts indicating no value (0),
   *    value required (1), or value optional (-1),
   *  - then tell us what to do in the switch statement
   *
   * 3/1/03 - cwb - Current options are
   *                -d=chg to work dir <opt=dir_name>
   *                -f=chg deflt first file <opt=file.in>
   *                -q=quiet, noprint "Check logfile" at end of program
   *                -s=soilwat model-derived resource
   *                   optional parm debugfile for pgmr testing; see code.
   *                -e=echo init values to logfile.
   * 06/27/16 -AKT  -o= Print all the Soilwat output as well while running with STEPWAT
   *                  This option is required to have soilwat_input_files is next path after this
   *                  like  -o ../../sw_src/testing/files_step_soilwat_grid.in
   * 1/8/04 - cwb - Added -p option to help the GUI with a progress bar.
   *         This is another "secret" option, insofar as the
   *         command-line user doesn't need it.  The option directs
   *         the program to write progress info (iter) to stdout.
   *         Without the option, progress info (dots) is written to
   *         stderr.
   * 8/16/17 - BEB  Updated option for -o flag. Now if this flag is set the output files from
   *                files_v30.in are written to.
   * 10/9/17 - BEB Added -i flag for writing SOILWAT output for every iteration
   */
  char str[1024],
       *opts[]  = {"-d","-f","-q","-s","-e", "-p", "-g", "-o", "-i"};  /* valid options */
  int valopts[] = {  1,   1,   0,  -1,   0,    0,    0,   0,   0};  /* indicates options with values */
                 /* 0=none, 1=required, -1=optional */
  int i, /* looper through all cmdline arguments */
      a, /* current valid argument-value position */
      op, /* position number of found option */
      nopts=sizeof(opts)/sizeof(char *);
  Bool lastop_noval = FALSE;

  /* Defaults */
  parm_SetFirstName( DFLT_FIRSTFILE);
  UseSoilwat = QuietMode = EchoInits = UseSeedDispersal = FALSE;
  SXW.debugfile = NULL;
  progfp = stderr;


  a=1;
	for (i = 1; i <= nopts; i++)
	{
		if (a >= argc)
			break;

		/* figure out which option by its position 0-(nopts-1) */
		for (op = 0; op < nopts; op++)
		{
			if (strncmp(opts[op], argv[a], 2) == 0)
				break; /* found it, move on */
		}
		if (op == nopts)
		{
			fprintf(stderr, "Invalid option %s\n", argv[a]);
			usage();
			exit(-1);
		}
		if (a == argc - 1 && strlen(argv[a]) == 2)
			lastop_noval = TRUE;

		*str = '\0';
		/* extract value part of option-value pair */
		if (valopts[op])
		{
			if (lastop_noval && valopts[op] < 0)
			{
				/* break out, optional value not available */
				/* avoid checking past end of array */

			}
			else if (lastop_noval && valopts[op] > 0)
			{
				fprintf(stderr, "Incomplete option %s\n", opts[op]);
				usage();
				exit(-1);

			}
			else if ('\0' == argv[a][2] && valopts[op] < 0)
			{
				/* break out, optional value not available */

			}
			else if ('\0' != argv[a][2])
			{ /* no space betw opt-value */
				strcpy(str, (argv[a] + 2));

			}
			else if ('-' != *argv[a + 1])
			{ /* space betw opt-value */
				strcpy(str, argv[++a]);

			}
			else if (0 < valopts[op])
			{ /* required opt-val not found */
				fprintf(stderr, "Incomplete option %s\n", opts[op]);
				usage();
				exit(-1);
			} /* opt-val not required */
		}

		/* set indicators/variables based on results */
		switch (op)
		{
		case 0: /* -d */
			if (!ChDir(str))
			{
				LogError(stderr, LOGFATAL, "Invalid project directory (%s)",
						str);
			}
			break;
		case 1:
			parm_SetFirstName(str);
			break; /* -f */

		case 2:
			QuietMode = TRUE;
			break; /* -q */

		case 3:
			UseSoilwat = TRUE; /* -s */
			if (strlen(str) > 1)
				SXW.debugfile = Str_Dup(str);
			break;

		case 4:
			EchoInits = TRUE;
			break; /* -e */

		case 5:
			progfp = stdout; /* -p */
			UseProgressBar = TRUE;
			break;

		case 6:
			UseGrid = TRUE;
			break; /* -g */

		case 7:
      printf("storing SOILWAT output aggregated across-iterations (-o flag)\n");
      prepare_IterationSummary = TRUE;
			break; /* -o */

    case 8: // -i
      printf("storing SOILWAT output for each iteration (-i flag)\n");
      storeAllIterations = TRUE;
      break;

		default:
			LogError(logfp, LOGFATAL,
					"Programmer: bad option in main:init_args:switch");
		}

		a++; /* move to next valid option-value position */

	} /* end for(i) */


}


static void check_log(void) {
/* =================================================== */

  if (logfp != stdout) {
    if (logged && !QuietMode)
      fprintf(progfp, "\nCheck logfile for error messages.\n");

    CloseFile(&logfp);
  }

}

void check_sizes(const char *chkpt) {
    /* =================================================== */
    /* Use this for debugging to check that the sum of the individual
     * sizes add up to the RGroup and Species relsize registers.
     * The chkpt is a string that gets output to help you know where
     * the difference was found.
     */
    GrpIndex rg;
    SppIndex sp;
    IndivType *ndv;
    int i;
    RealF spsize, rgsize,
            diff = .000005; /* amount of difference allowed */

    ForEachGroup(rg) {

        rgsize = 0.0;

        ForEachEstSpp(sp, rg, i) {

            spsize = 0.0;
            ForEachIndiv(ndv, Species[sp]) spsize += ndv->relsize;
            rgsize += spsize;

            if (LT(diff, fabs(spsize - Species[sp]->relsize))) {
                LogError(stdout, LOGWARN, "%s (%d:%d): SP: \"%s\" size error: "
                        "SP=%.7f, ndv=%.7f",
                        chkpt, Globals.currIter, Globals.currYear,
                        Species[sp]->name, Species[sp]->relsize, spsize);
            }
        }

        if (LT(diff, fabs(rgsize - RGroup[rg]->relsize))) {
            LogError(stdout, LOGWARN, "%s (%d:%d): RG \"%s\" size error: "
                    "RG=%.7f, ndv=%.7f",
                    chkpt, Globals.currIter, Globals.currYear,
                    RGroup[rg]->name, RGroup[rg]->relsize, rgsize);
        }
    }

}

#ifdef DEBUG_MEM
void CheckMemoryIntegrity(Bool flag) {
// DLM - 6/6/2013 : NOTE - The dynamically allocated variables added for the new grid option are not accounted for here.  I haven't bothered to add them because it would add a ton of code and I haven't been using the code to facilitate debugging of memory.  Instead I have been using the valgrind program to debug my memory, as I feel like it is a better solution.  If wanting to use this code to debug memory, memory references would probably have to be set up for the dynamically allocated variables in ST_grid.c as well as the new dynamically allocated grid_Stat variable in ST_stats.c.


  ClearMemoryRefs();

  if (flag || Globals.currIter > 1 || Globals.currYear > 1)
    Stat_SetMemoryRefs();

  RGroup_SetMemoryRefs();
  Species_SetMemoryRefs();
  Parm_SetMemoryRefs();

#ifdef STEPWAT
  SXW_SetMemoryRefs();
#endif

  CheckMemoryRefs();

}
#endif



#ifdef DEBUG_GROW
/**************************************************************/
void Debug_AddByIter( Int iter) {

     Species_Add_Indiv(1,1);
   Species_Add_Indiv(2,4);
   Species_Add_Indiv(12,4);

}

void Debug_AddByYear( Int year) {

  if (year == 1 && 1) {
    if(1) Species_Add_Indiv(1,3);
    if(1) Species_Add_Indiv(2,10);
    if(1) Species_Add_Indiv(12,20);
  }

  if (year == 20 && 1) {
    if(1) Species_Add_Indiv(1,1);
  }
  if (year > 3 && !(year & 5) && 0) {
    if(1) Species_Add_Indiv(1,1);
    if(1) Species_Add_Indiv(2,1);
    if(1) Species_Add_Indiv(12,2);
  }

  if (year == 140 && 1) {
    Species_Add_Indiv(2,1);
  }

}

#endif<|MERGE_RESOLUTION|>--- conflicted
+++ resolved
@@ -179,17 +179,6 @@
 
 	parm_Initialize(0);
 
-<<<<<<< HEAD
-	if (UseSoilwat){
-		SXW_Init(TRUE, NULL);
-    SW_OUT_set_ncol(); // set number of columns
-  }
-        /*Connect to ST db and insert static data, NOTE: the function below is 
-         * commented out until a flag requesting ST debugging info is implemented, 
-         * do not delete */
-	//ST_connect("Output/stdebug");
-        
-=======
 	if (UseSoilwat)
 	{
 		SXW_Init(TRUE, NULL); // allocate SOILWAT2-memory
@@ -201,8 +190,11 @@
 			setGlobalSTEPWAT2_OutputVariables();
 		}
 	}
-
->>>>>>> 3c9f151a
+        /*Connect to ST db and insert static data, NOTE: the function below is 
+         * commented out until a flag requesting ST debugging info is implemented, 
+         * do not delete */
+	//ST_connect("Output/stdebug");
+        
 	incr = (IntS) ((float) Globals.runModelIterations / 10);
 	if (incr == 0)
 		incr = 1;
@@ -228,10 +220,7 @@
 		RandSeed(Globals.randseed, &markov_rng);
 
 		Globals.currIter = iter;
-<<<<<<< HEAD
                 
-=======
-
 		if (UseSoilwat && storeAllIterations) {
 			SW_OUT_create_iteration_files(Globals.currIter);
 		}
@@ -240,7 +229,6 @@
 			print_IterationSummary = (Bool) (Globals.currIter == Globals.runModelIterations);
 		}
 
->>>>>>> 3c9f151a
 		/* ------  Begin running the model ------ */
 		for (year = 1; year <= Globals.runModelYears; year++) {
 
@@ -282,12 +270,6 @@
 			proportion_Recovery();
 
 			_kill_extra_growth();
-<<<<<<< HEAD
-                        
-                        /*NOTE: the function below is commented out until a flag 
-                         * requesting ST debugging info is implemented, do not delete */
-                        /*ForEachGroup(rg) {                           
-				insertRGroupYearInfo(rg);
 			}
 			ForEachSpecies(sp) {
 				insertSpecieYearInfo(sp);
@@ -295,13 +277,6 @@
 					insertIndivYearInfo(ndv);
 				}
 			} */
-=======
-
-			// Check that relsizes match up at end of year after extra growth is removed
-			// may want to wrap this in #ifdef DEBUG once problem is fixed
-			//check_sizes("'main' at end of year");
-
->>>>>>> 3c9f151a
 		} /* end model run for this year*/
 
 		if (MortFlags.summary) {
