--- conflicted
+++ resolved
@@ -85,20 +85,14 @@
 /*************** Local Function Declarations ***************/
 /***********************************************************/
 void Plot_Initialize( void);
-<<<<<<< HEAD
 
 #ifndef STDEBUG
-=======
-void allocate_Globals(void);
-void deallocate_Globals(Bool isGriddedMode);
-
 /** \brief Prints a description of flags then exits the program.
  *  
  * Meant to be used when the user inputs an undefined flag.
  * 
  * \sa init_args(int argc, char **argv)
  */
->>>>>>> d830a715
 static void usage(void) {
   char *s ="STEPPE plant community dynamics (SGS-LTER Jan-04).\n"
            "   Usage : steppe [-d startdir] [-f files.in] [-q] [-e] [-o] [-g]\n"
@@ -117,6 +111,9 @@
 
 static void init_args(int argc, char **argv);
 static void check_log(void);
+
+void allocate_Globals(void);
+void deallocate_Globals(Bool isGriddedMode);
 #endif
 
 /* a couple of debugging routines */
@@ -174,17 +171,13 @@
 pcg32_random_t grid_rng;
 extern pcg32_random_t markov_rng;
 
-<<<<<<< HEAD
 #ifndef STDEBUG
-/******************** Begin Model Code *********************/
-/***********************************************************/
-=======
+
 /** \brief Runs the program.
  * 
  * Initializes flags and parameters, and runs the non-gridded mode. If the
  * user requests gridded mode this function calls RunGrid.
  */
->>>>>>> d830a715
 int main(int argc, char **argv) {
   IntS year, iter;
 	Bool killedany;
@@ -447,10 +440,9 @@
 	SXW_InitPlot();
 }
 
-<<<<<<< HEAD
 #ifndef STDEBUG
+
 /**************************************************************/
-=======
 /* Allocates memory for any global variables defined as pointers */
 void allocate_Globals(void){
 	Env = (EnvType*) Mem_Calloc(1, sizeof(EnvType), "allocate_Globals: Env");
@@ -513,7 +505,6 @@
  * 
  * When the -f flag is uses this function looks next for the name of the file.
  */
->>>>>>> d830a715
 static void init_args(int argc, char **argv) {
   /* to add an option:
    *  - include it in opts[]
@@ -686,9 +677,6 @@
 
 }
 
-<<<<<<< HEAD
-=======
-
 /** \brief Prints a warning if there is an entry in the logfile
  * 
  * The warning is printed to the progress file, which is usually the 
@@ -696,7 +684,6 @@
  * 
  * check_log is registered to run automatically at exit.
  */
->>>>>>> d830a715
 static void check_log(void) {
 /* =================================================== */
 
